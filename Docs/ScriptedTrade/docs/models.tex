\subsection{Pricing Engine Configuration}\label{pricingengine_config}

An example pricing engine configuration looks as follows.

\begin{minted}[fontsize=\footnotesize]{xml}
   <Product type="ScriptedTrade">
    <Model>Generic</Model>
    <ModelParameters>
      <!-- shared parameters -->
      <Parameter name="Model">BlackScholes</Parameter>
      <Parameter name="InfModelType">DK</Parameter>
      <Parameter name="BaseCcy">USD</Parameter>
      <Parameter name="EnforceBaseCcy">false</Parameter>
      <Parameter name="GridCoarsening">3M(1W),1Y(1M),5Y(3M),10Y(1Y),50Y(5Y)</Parameter>
      <Parameter name="IrReversion">0.0</Parameter> <!-- fallback for other ccys -->
      <Parameter name="IrReversion_EUR">0.0</Parameter>
      <Parameter name="IrReversion_GBP">0.0</Parameter>
      <Parameter name="FullDynamicIr">true</Parameter>
      <Parameter name="FullDynamicFx">true</Parameter>
      <Parameter name="ReferenceCalibrationGrid">400,3M</Parameter>
      <Parameter name="Calibration">Deal</Parameter>
      <!-- product specific parameters -->
      <Parameter name="Model_SingleAssetOption(EQ)">BlackScholes</Parameter>
      <Parameter name="Model_SingleAssetOption(FX)">BlackScholes</Parameter>
      <Parameter name="Model_SingleAssetOption(COMM)">BlackScholes</Parameter>
      <Parameter name="Model_SingleAssetOptionBwd(EQ)">BlackScholes</Parameter>
      <Parameter name="Model_SingleAssetOptionBwd(FX)">BlackScholes</Parameter>
      <Parameter name="Model_SingleAssetOptionBwd(COMM)">BlackScholes</Parameter>
      <Parameter name="Model_SingleUnderlyingIrOption">GaussianCam</Parameter>
      <Parameter name="Model_SingleUnderlyingIrOptionBwd">GaussianCam</Parameter>
      <Parameter name="Model_MultiUnderlyingIrOption">GaussianCam</Parameter>
      <Parameter name="Model_IrHybrid(EQ)">GaussianCam</Parameter>
      <Parameter name="Model_IrHybrid(FX)">GaussianCam</Parameter>
      <Parameter name="Model_IrHybrid(COMM)">GaussianCam</Parameter>
    </ModelParameters>
    <Engine>Generic</Engine>
    <EngineParameters>
      <!-- shared parameters -->
      <Parameter name="Engine">MC</Parameter>
      <Parameter name="Samples">10000</Parameter>
      <Parameter name="StateGridPoints">200</Parameter>
      <Parameter name="StateGridPoints_SingleUnderlyingIrOptionBwd">50</Parameter>
      <Parameter name="MesherEpsilon">1E-4</Parameter>
      <Parameter name="MesherScaling">1.5</Parameter>
      <Parameter name="MesherConcentration">0.1</Parameter>
      <Parameter name="MesherMaxConcentratingPoints">9999</Parameter>
      <Parameter name="MesherIsStatic">true</Parameter>
      <Parameter name="RegressionOrder">2</Parameter>
      <Parameter name="TimeStepsPerYear">24</Parameter>
      <Parameter name="Interactive">false</Parameter>
      <Parameter name="BootstrapTolerance">0.1</Parameter>
      <Parameter name="IncludePastCashflows">true</Parameter>
<<<<<<< HEAD
=======
      <Parameter name="RegressionVarianceCutoff">1E-5</Parameter>
>>>>>>> 29782b33
      <!-- product specific parameters -->
      <Parameter name="RegressionOrder_SingleAssetOption(EQ)">6</Parameter>
      <Parameter name="RegressionOrder_SingleAssetOption(FX)">6</Parameter>
      <Parameter name="RegressionOrder_SingleAssetOption(COMM)">6</Parameter>
      <Parameter name="Engine_SingleAssetOptionBwd(EQ)">FD</Parameter>
      <Parameter name="Engine_SingleAssetOptionBwd(FX)">FD</Parameter>
      <Parameter name="Engine_SingleAssetOptionBwd(COMM)">FD</Parameter>
      <Parameter name="Engine_SingleUnderlyingIrOption">FD</Parameter>
      <Parameter name="useAD_MultiAssetOptionAD(EQ)">true</Parameter>
      <Parameter name="useAD_MultiAssetOptionAD(FX)">true</Parameter>
      <Parameter name="useAD_MultiAssetOptionAD(COMM)">true</Parameter>
      <!-- MultiUnderlyingIrOption -->
      <!-- IrHybrid(EQ) -->
      <!-- IrHybrid(FX) -->
      <!-- IrHybrid(COMM) -->
    </EngineParameters>
  </Product>
\end{minted}

The model parameters have the following meaning:

\begin{itemize}
\item Model: The model to be used. Currently BlackScholes, LocalVolDupire, LocalVolAndreasenHuge, GaussianCam are
  supported
\item BaseCcy: The default base ccy for the model. See \ref{baseccy_determination} for the way the base ccy is
  determined for a model.
\item EnforceBaseCcy: Enforce the base ccy from the model settings to be used, see \ref{baseccy_determination} for more
  details.
\item FullDynamicFx: by default, dynamic fx processes are generated only for FX indices on which the script explicitly
  depends; if this parameter is true, dynamic fx processes are also generated for payment and equity / commodity ccys
  not equal to the base ccy of the model or any of the currencies covered by those FX indices; if the parameter is false
  on the other hand zero volatility paths are assumed for these additional ccys
\item FullDynamicIr: by default, dynamic ir processes are generated only for currencies of the IR indices on which the
  script depends; if the parameter is true, dynamic ir processes are also generated for currencies from fx indices, and
  payment and equity / commodity ccys not equal to the base ccy of the model; if the parameter is false zero volatility
  paths are assumed for these ccys
\item InfModelType: Optional, defaults to ``DK''. For the GaussianCam model two flavours of inflation models are
  avaiable, Dodgson-Kainth (``DK'') and Jarrow-Yildrim (``JY''). This parameter selects the flavour to use. Only applies
  to model = GaussianCam
\item ReferenceCalibrationGrid: If given, only one calibration point per defined interval will be used (to avoid
  oscillations in the calibrated model volatility function or also to improve the calibration speed), only applicable to
  model = GaussianCam
\item Calibration: Deal or ATM. For Deal the calibration spec of a script is used to calibrate a model. For ATM an ATM
  calibration is used. Optional, defaults to Deal.
\end{itemize}

The engine parameters have the following meaning:

\begin{itemize}
\item Engine: The engine to be used. Currently MC and FD is supported.
\item Samples: The number of MC samples used. Only relevant for Engine = MC.
\item StateGridPoints: The number of grid points in state direction. Only relevant for Engine = FD.
\item MesherEpsilon: The FD mesher epsilon, optional, defaults to 1E-4.
\item MesherScaling: The FD mesher scaling factor, optional, defaults tp 1.5.
\item MesherConcentration: The FD mesher concentration parameter, optional, defaults to 0.1
\item MesherMaxConcentrationPoints: The maximum number of mesher concentration points to use, optional, defaults to
  9999, in which all calibration strikes from a script are used. For 1 only the first strike from the list is used, for
  2 the first two strikes, etc.
\item MesherIsStatic: If true, the mesher is built only once and reused under scenario / sensitivity computations. If
  false, the mesher is rebuilt for each repricing. Optional, defaults to false. For sensitivity runs it should be set to
  true.
\item RegressionOrder: The order of the polynomial basis to compute conditional expectations via regression
  analysis. Applies to MC only.
\item SequenceType: The sequence type used for pricing. Defaults to SobolBrownianBridge. Possible values
  SobolBrownianBridge, Burley2020SobolBrownianBridge, MersenneTwister, MersenneTwisterAnithetic, Sobol,
  Burley2020Sobol. Applies to MC only.
\item PolynomType: The polynom type used for regression analysis. Defaults to Monomial. Possible values Monomial,
  Laguerre, Hermite, Hyperbolic, Legendre, Chebyshev, Chebychev2nd. Applies to MC only.
\item TrainingSamples: If given, pricing and training are separate phases and traning phase is using this number of
  samples. Notice that NPVMEM() should be used to reuse regression coefficients from the training phase in the pricing
  phase. Applies to MC only.
\item TrainingSeed: The seed used for rng in training phase. Only applies if TrainingSamples are given (and thus
  training and pricing phases are separate). Defaults to 43. Applies to MC only.
\item TrainingSequenceType: The sequence type used for training. Only applies if TrainingSamples are given (and thus
  training and pricing phases are separate). See SequenceType for possible values. Defaults to MersenneTwister. Applies
  to MC only.
\item SobolOrdering: Sobol sequence ordering for brownian bridge. Defaults to Steps. Possible values Steps, Factors,
  Diagonal. Applies to MC only.
\item SobolDirectionIntegers: Sobol direction integers. Defaults to JoeKuoD7. Possible values Unit, Jaeckel,
  SobolLevitan, SobolLevitanLemieux, JoeKuoD5, JoeKuoD6, JoeKuoD7, Kuo, Kuo2, Kuo3. Applies to MC only.
\item Seed: The seed for rng in pricing phase. Defaults to 42. Applies to MC only.
\item TimeStepsPerYear: The number of time steps used to discretise the process. For 0 only the relevant simulation
  times are used. Otherwise at least the given number of step are used in the discretisation grid per year.
\item CalibrationMoneyness: Moneyness of options used for smile calibration. Applies to the LocalVolAndreasenHuge model
  only. The moneyness is defined as a ``standardised moneyness'' $\ln(K/F) / \sigma\sqrt{t}$ with $K$ strike, $F$ ATMF
  forward, $\sigma$ ATMF market vol, $t$ option time to expiry
\item BootstrapTolerance: tolerance for calibration bootstrap, only applies to model = GaussianCam
\item IncludePastCashflows: if true, LOGPAY() will generate cashflow information for pay dates on or before the
  reference date. Optional, defaults to false.
<<<<<<< HEAD
=======
\item RegressionVarianceCutoff: Optional. Only relevant for MC models. If given, a coordinate transform and (possibly) a
  factor reduction is applied to the regressors used for conditional expectation calculation, such that $1-\epsilon$ of
  the total variance of regressors is kept, where $\epsilon$ the given parameter. This helps dealing with collinearity
  and also reducing the dimnensionality of the regression model.
>>>>>>> 29782b33
\item Interactive: If true an interactive session is started on script execution for debugging purposes; should be false
  except for debugging purposes
\item UseAD: If true and RunType in the global pricing engine parameters is SensitivityDelta, a first order pnl
  expansion using AD sensitivities is used to compute scenario NPVs.
\item UseCG: If true a computation graph is used to price trades instead of the runtime interpreter . If UseAD or
  UseExternalComputingDevice is true, this implies that UseCG is true irrespective of how it is configured.
\item UseExternalComputingDevice: If true and RunType is not NPV (generating additional results) and AD sensitivities
  are {\em not} used, an external compute device is used for the calculations.
\item UseDoublePrecisionForExternalCalculation: Use double precision for external computations. Defaults to false.
\item ExternalComputeDevice: The external compute device to use if UseExternalComputingDevice is effective.
\end{itemize}

\subsection{Product Tags und pricing engine configuration}\label{producttags_engineconfig}

All parameters in the pricing engine configuration can be differentiated by product tags, see \ref{scriptNode} for how
to add these to a script definition. If a script has a product tag \verb+TAG+ assigned, parameters with suffix
\verb+_TAG+ are relevant if given. If for a parameter no version with the product tag is given, the corresponding
parameter without a tag is used as a fallback.

Product tags may contain the asset class variable \verb+{AssetClass}+ which is replaced by \verb+EQ+, \verb+FX+ or
\verb+COMM+ depending on the underlying asset class. If more than one index type eq, fx, comm occurs in the trade, the
asset class variable is set to \verb+HYBRID+. Notice that interest rate indices do not affect the asset class variable:
If e.g. an equity trade contains an interest rate funding leg, the asset class shouuld still be EQ. Trades with exotic
interest rate elements on the other hand can be distinguished by the product tag itself, see below for an example. If no
eq, fx, comm index occurs in the trade, the asset class variable is left blank.

Table \ref{tab:producttag} gives a typical example for grouping scripts using the product tag. The suffix ``AD'' is
meant to mark scripts that are suitable for AAD sensitivity computations.

\begin{table}[!htbp]
  \scriptsize
  \begin{tabular}{l | l | l | l}
    Product Tag & Examples & Suitable Models & Suitable Engines \\ \hline
    \verb+SingleAssetOption({AssetClass})+ & FX TaRF & BS, LV, GCAM & MC \\
    \verb+SingleAssetOptionAD({AssetClass})+ & FX TaRF & BS, LV, GCAM & MC \\
    \verb+SingleAssetOptionBwd({AssetClass})+ & EQ American Option & BS, LV, GCAM & MC, FD \\
    \verb+MultiAssetOption({AssetClass})+ & EQ Autocallable & BS, LV, GCAM & MC \\
    \verb+MultiAssetOptionAD({AssetClass})+ & EQ Autocallable & BS, LV, GCAM & MC \\
    \verb+SingleUnderlyingIrOption+ & IR TaRN & LGM1F & MC \\
    \verb+SingleUnderlyingIrOptionBwd+ & Bermudan swaption & LGM1F & MC, FD, Conv \\
    \verb+MultiUnderlyingIrOption+ & Cross currency swaption & GCAM & MC \\
    \verb+IrHybrid({AssetClass})+ & IR-EQ basket option & GCAM & MC \\
  \end{tabular}
  \caption{Grouping trades by product tag (Example), models are abbreviated as\\ BS = BlackScholes, LV = LocalVol, GCAM =
    GaussianCrossAsset}
  \label{tab:producttag}
\end{table}

\subsection{BlackScholes model}\label{blackscholes}

Models black scholes processes for EQ, FX, COMM underlyings. The strike slice of the input volatility is chosen as ATMF
or as the first strike given in the list of calibration strikes for an index.

See \ref{pricingengine_config} for the impact of the model parameter FullDynamicFx on the model setup.

For MC TimeStepsPerYear are ignored if the correlation structure is trivial, because then the process can be discretised
exactly. Otherwise the given time steps per year are used to build a grid on which covariance matrices are computed
assuming a constant volatility between the grid points. The actual MC paths are evoloved using these covariance matrices
on the original (non-refined) time grid, i.e. taking large, exact steps again.

For FD TimeStepsPerYear, StateGridPoints, MesherEpsilon, MesherScaling, MesherConcentration,
MesehMaxConcentrationPoints, MesherIsStatic are used, see the description of these parameters for their detailled
interpretation.

\smallskip
Available Engine types: MC, FD

\subsection{LocalVolDupire, LocallVolAndreasenHuge models}

Models local volatility processes for EQ, FX, COMM underlyings using the full smile from input volatility term
structures. To construct the local volatility surface either the classic Dupire formula or the Andreasen-Huge method is
used, see \cite{andreasen_huge_localvol} for the latter. The parameter FullDynamicFx has an analoguous meaning as in the
case of the BlackScholes model.

Calibration strike specifications (see \ref{calibration}) are not relevant for this model.

See \ref{pricingengine_config} for the impact of the model parameter FullDynamicFx on the model setup.

\smallskip
Available Engine types: MC

\subsection{GaussianCam models}

Models black scholes processes for EQ, FX, COMM and LGM 1F processes for IR. For INF processes Dodgson-Kainth (``DK'')
and Jarrow-Yidlrim (``JY'') models are available. The strike slice of the input volatility is chosen as ATMF / fair
forward swap rate. Furthermore,

\begin{itemize}
\item For IR processes a strip of atm coterminal swaptions is used for the model calibration.
\item For INF processes a strip of atm CPI cap/floors is used for the model calibration. For DK the reversion is
  calibrated and the volatility is fixed at $0.00050$. For JY the index volatility is calibrated. The reversion of the
  real rate process is fixed at $0$ and the volatility at $0.0030$. The real rate process is assumed to be uncorrelated
  to the nominal rate and index process within the JY model, and also to all other IR, EQ, FX, COMM processes in the
  model.
\end{itemize}

Calibration strike specifications (see \ref{calibration}) are not yet supported by this model.

See \ref{pricingengine_config} for the impact of the model parameters FullDynamicFx, FullDynamicIr on the model setup.

The FD model variant is supported for a single underlying IR model only. A single calibration strike is supported that
can be specified for any IR model index appearing in the script. TimeStepsPerYear, StateGridPoints, MesherEpsilon are
used, see the description of these parameters for their detailled interpretation.

\smallskip
Available Engine types: MC, FD

\subsection{Base Currency Determination}\label{baseccy_determination}

The base currency of a model is determined using the following ruleset:

\begin{itemize}
\item If the model parameter EnforceBaseCcy is set to true, the base ccy is read from the model parameter BaseCcy
\item Otherwise base ccy candidates are collected as the
  \begin{itemize}
    \item target (domestic) currencies of underlying fx indices
    \item if no fx indices are present in the model, all pay currencies that can occur
  \end{itemize}
\item If the set of base ccy candidates contains exactly one element, the base ccy is chosed as this currency
\item Otherwise the base ccy from the model parameters is chosen to be the model base ccy
\end{itemize}

\subsection{Grid Coarsening}\label{grid_coarsening}

Date schedules that are eligible for grid coarsening are listed in the (optional) ScheduleCoarsening subnode of the
script (see \ref{scriptNode})

\begin{minted}[fontsize=\footnotesize]{xml}
    <Script>
      <Code>...</Code>
      <NPV>...</NPV>
      <Results>...</Results>
      <ProductTag>...</ProductTag>
      <ScheduleCoarsening>
        <EligibleSchedule>ObservationDates</EligibleSchedule>
        <EligibleSchedule>KnockOutDates</EligibleSchedule>
      </ScheduleCoarsening>
    </Script>
\end{minted}

If a date schedule is eligible for grid coarsening the original grid is coarsened using the model parameter
GridCoarsening if this is not empty (meaning no coarsening is applied). The parameter consists of a comma separated list
of pairs of periods like 3M(1W),1Y(1M),5Y(3M),10Y(1Y),50Y(5Y). The coarsening procedure then works as follows (for the
example rule):

\begin{itemize}
\item dates before or equal to the evaluation date are always kepts
\item out to 3M in each subperiod of length 1W starting at the evaluation date at most one date of the original grid is
  kept in the result grid
\item out to 1Y in each subperiod of length 1M starting at the last subperiod end date from the previous step at most
  one date of the original grid is kept
\item etc. ... until all subperiods out to the last period 50Y are covered, all dates in the original grid that lie
  beyond the last subperiod are not present in the result grid
\end{itemize}

\subsection{Calibration}\label{calibration}

The calibration approach for the model is specified on the engine parameter level (see \ref{pricingengine_config}). If
the model parameter \verb+Calibration+ is set to \verb+Deal+, information on the calibration instruments is extracted
from the CalibrationSpc subnode of the script node (see \ref{scriptNode}). If this subnode is not given, the calibration
falls back to ATMF, meaning that ATMF instruments (coterminals for IR) are used for calibration.

\begin{minted}[fontsize=\footnotesize]{xml}
   <Script>
     <Code>...</Code>
     <NPV>...</NPV>
     <Results>...</Results>
     <CalibrationSpec>
        <Calibration>
          <Index>Underlying</Index>
          <Strikes>
            <Strike>Strike</Strike>
            <Strike>KnockOutLevel</Strike>
          </Strikes>
        </Calibration>
      </CalibrationSpec>
    </Script>
\end{minted}

The node CalibrationSpec can have one subnode Calibration per Index occuring in the script. For each index a list of
calibration strikes can be specified. The list should start with the most important calibration strike and continue with
strikes of decreasing importance. In the example (which could be a typcial setup for barrier option) the most important
strike is given by the Strike variable and a secondary strike is given by the KnockOutLevel.

The usage of the calibration strikes is twofold:

\begin{itemize}
\item For the determination of calibration strikes. This is only relevant / supported by the BlackScholes and
  GaussianCam-FD model, which will use the first strike from the list to read the volatility from the market term
  structure (if Calibration is set to Deal in the model parameters).
\item To determine concentration points for an FD mesher if \verb+Engine+ is set to \verb+FD+. The first $n$ strikes are
  used as concentration points where $n$ is the minimum of specified strikes and the engine parameter
  \verb+MesherMaxConcentrationPoints+. This is supported by the BlackScholes model only.
\end{itemize}

\subsection{FX tags and correlation curves}\label{fxtags_correlationcurves}

FX indices contain a ``tag'', e.g. we can have two different EURUSD indices FX-ECB-EUR-USD and FX-CLOSE-EUR-USD with
different historical fixings. This is respected in the script engine, i.e. historical fixings are retrieved using the
exact FX index name including the tag.

For projection on the other hand we only have one set of market data per currency pair (FX Spot, forwarding curves and
volatilities). This also holds for implied correlations, therefore correlation curves should be set up using the tag
``GENERIC'' always, e.g. the correlation between the pairs EUR-USD and JPY-USD shold be set up as
FX-GENERIC-JPY-USD:FX-GENERIC-EUR-USD. The ordering of the indices in the pair follow the usual rules, i.e.

\begin{itemize}
\item COM $<$ EQ $<$ FX $<$ IBOR $<$ CMS
\item smaller period $<$ greater period for IBOR and CMS indices
\item alphabetical order of index names for COM, EQ indices resp. of CCY1 then CCY2 for FX indices
\end{itemize}<|MERGE_RESOLUTION|>--- conflicted
+++ resolved
@@ -50,10 +50,7 @@
       <Parameter name="Interactive">false</Parameter>
       <Parameter name="BootstrapTolerance">0.1</Parameter>
       <Parameter name="IncludePastCashflows">true</Parameter>
-<<<<<<< HEAD
-=======
       <Parameter name="RegressionVarianceCutoff">1E-5</Parameter>
->>>>>>> 29782b33
       <!-- product specific parameters -->
       <Parameter name="RegressionOrder_SingleAssetOption(EQ)">6</Parameter>
       <Parameter name="RegressionOrder_SingleAssetOption(FX)">6</Parameter>
@@ -143,13 +140,10 @@
 \item BootstrapTolerance: tolerance for calibration bootstrap, only applies to model = GaussianCam
 \item IncludePastCashflows: if true, LOGPAY() will generate cashflow information for pay dates on or before the
   reference date. Optional, defaults to false.
-<<<<<<< HEAD
-=======
 \item RegressionVarianceCutoff: Optional. Only relevant for MC models. If given, a coordinate transform and (possibly) a
   factor reduction is applied to the regressors used for conditional expectation calculation, such that $1-\epsilon$ of
   the total variance of regressors is kept, where $\epsilon$ the given parameter. This helps dealing with collinearity
   and also reducing the dimnensionality of the regression model.
->>>>>>> 29782b33
 \item Interactive: If true an interactive session is started on script execution for debugging purposes; should be false
   except for debugging purposes
 \item UseAD: If true and RunType in the global pricing engine parameters is SensitivityDelta, a first order pnl
