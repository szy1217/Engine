\subsubsection{Indexings}
\label{ss:indexings}

This trade component can be used as an optional node within the \lstinline!LegData! component to scale the notional of the coupons
of a leg by one or several index prices. This feature is typically used within equity swaps with notional reset to align
the notional of the funding leg with the one from the equity leg for all return periods. See \ref{ss:equity_swap} for
the specific usage in equity swaps. Notice that typically it is sufficient to set the \lstinline!FromAssetLeg! flag to \emph{true} in the
\verb+Indexings+ node definition, i.e.

\begin{minted}[fontsize=\footnotesize]{xml}
<LegData>
    <LegType>Floating</LegType>
    <!-- no notionals node required -->
    <ScheduleData> ... </ScheduleData>
    <Indexings>
        <FromAssetLeg>true</FromAssetLeg>
    </Indexings>
    <FloatingLegData> ... </FloatingLegData>
</LegData>
\end{minted}

which will cause the trade builder to pull all the indexing details from the asset leg (the equity leg in an equity
swap) and populate the indexing data on the funding leg accordingly. Notice that no definition of a \verb+Notionals+
node is required in this case, this will also generated automatically.

In what follows we will describe the full syntax of the Indexings node below for reference. The Indexing component can
be used in combination with the following leg types:

\begin{itemize}
\item Fixed
\item Floating
\item CMS
\item DigitalCMS
\item CMSSpread
\item DigitalCMSSpread
\end{itemize}

If specified the notional of the single coupons in the leg is scaled by one or several index prices and a quantity. The
indices can be equity or FX indices. Notice that if notional exchanges are enabled on a leg with \lstinline!Indexings! defined, the
notional exchanges are {\em not} influenced by the indexing definitions. In general we assume that notional exchanges
are not enabled in combination with indexings, but it is not forbidden technically. Listing \ref{lst:indexings} shows an
example of an Floating leg indexed by both an equity price and a FX rate.

\begin{listing}[H]
%\hrule\medskip
\begin{minted}[fontsize=\footnotesize]{xml}
<LegData>
    <LegType>Floating</LegType>
    <Notionals> ... </Notionals>
    <ScheduleData> ... </ScheduleData>
    <Indexings>
        <FromAssetLeg>false</FromAssetLeg>
        <Indexing>
            <Quantity>1000</Quantity>
            <Index>EQ-RIC:.STOXX50E</Index>
            <InitialFixing>2937.36</InitialFixing>
            <ValuationSchedule>
              <Dates>...</Dates>
              <Rules>...</Rules>
            </ValuationSchedule>
            <FixingDays>0</FixingDays>
            <FixingCalendar/>
            <FixingConvention>U</FixingConvention>
            <IsInArrears>false</IsInArrears>
        </Indexing>
        <Indexing>
            <Index>FX-ECB-EUR-USD</Index>
            <InitialFixing>1.1469</InitialFixing>
            <ValuationSchedule> ... </ValuationSchedule>
            <FixingDays>0</FixingDays>
            <FixingCalendar/>
            <FixingConvention>U</FixingConvention>
            <IsInArrears>false</IsInArrears>
        </Indexing>
    </Indexings>
    <FloatingLegData> ... </FloatingLegData>
</LegData>
\end{minted}
\caption{Indexings node}
\label{lst:indexings}
\end{listing}

The Indexings node contains the following elements:

\begin{itemize}
\item \lstinline!FromAssetLeg! [Optional]: If \emph{true}, and the trade type supports this, the notionals on the funding leg (i.e. the leg with the \lstinline!FromAssetLeg! field) will be derived from the respective asset leg.  Internally, the trade builder will add \verb+Indexing+ blocks automatically reflecting the necessary indexings (equity price and FX in the  case of an equity swap) from the notional reset feature of the asset leg. Also, the Notionals node of the funding leg will internally be set to a single notional $1$.  The actual Notionals node in the XML on the funding leg is not required and can be omitted. 
  
\lstinline!FromAssetLeg! is supported for the following trade types:

\begin{itemize}
\item \lstinline!EquitySwap!: Setting \lstinline!FromAssetLeg! to \emph{true}, aligns the notionals for all return periods on the non-equity funding leg, to the equity leg by deriving equity price, quantity and FX from the equity leg. \\ Note that \lstinline!FromAssetLeg! is only supported if \lstinline!NotionalReset! is \emph{true} on the equity leg - \lstinline!FromAssetLeg! is ignored otherwise. Also \lstinline!FromAssetLeg! is only supported when Quantity is given on the equity leg, not InitialPrice and Notional.
\item \lstinline!BondTRS!: Setting \lstinline!FromAssetLeg! to \emph{true}, aligns the notionals for all return periods on the funding leg (in the \lstinline!FundingData! block), to the total return leg (in the \lstinline!TotalReturnData! block) by deriving bond price, bond notional and FX from the total return leg, bond data and the reference bond. 
\end{itemize}

  
    Allowable values: \emph{true}, \emph{false}. Defaults to \emph{false} if left blank or omitted. 
  
\item \lstinline!Indexing! [Optional, an arbitrary number can be given]: Each Indexing node describes one indexing as follows:

\begin{itemize}

\item Quantity [Optional]: The quantity that applies. For equity that should be the number of shares, for
  FX it should be 1, i.e. for FX this field can be omitted. The notional of each coupon is
  in general determined as\\
  Original Coupon Notional x Quantity x Equity Price x FX Rate\\
  depending on which indexing types are given. Typically, the original coupon notional will be set to 1.

  Allowable values: Any number. Defaults to \emph{1} if left blank or omitted.

\item Index: The relevant index. This is either an equity or FX index. For an FX index, one of the currencies of the
  index must match the leg currency. It is then ensured that the FX conversion is applied using the correct direction,
  i.e. if the foreign currency of the index matches the leg currency, the reciprocals of the index fixings are used as a
  multiplier.

  Allowable values: This is ``FX-SOURCE-CCY1-CCY'' for FX, see \ref{ss:underlying} and \ref{tab:fxindex_data} for
  details, or ``EQ-NAME'' for Equity with ``Name'' being the general string representation for equity underlyings
  {IdentifierType}:{Name}:{Currency}:{Exchange}, see \ref{ss:underlying}.

<<<<<<< HEAD
\item IndexFixingCalendar [Optional]: Fixing calendar of the index, this is only used for Bond indices
=======
%\item IndexFixingDays [Optional]: fixing days of the index, this is only used for FX indices

%  Allowable values: Non-negative whole numbers. Defaults to \emph{0} if left blank or omitted.

%\item IndexFixingCalendar [Optional]: Fixing calendar of the index, this is only used for FX indices and Bond indices
>>>>>>> df9e965c

%  Allowable values: See Table \ref{tab:calendar} Calendar. Defaults to the \emph{NullCalendar} (no holidays) if left blank or omitted.

\item Dirty [Optional]: Only used for bond indices. Indicates whether to use dirty (\emph{true}) or clean
  (\emph{false}) prices.

  Allowable values: \emph{true}, \emph{false}. Defaults to \emph{true} if left blank or omitted. 

\item Relative [Optional]: Only used for bond indices. Indicates whether to use relative (\emph{true}) or
  absolute prices (\emph{false}). The absolute price is the dirty or clean npv as of the settlement date of the bond in
  absolute ``dollar'' terms using the bond details (in particular the notional) from the reference data. The relative
  price is the absolute price divided by the current notional as of the settlement date.

  Allowable values: \emph{true}, \emph{false}. Defaults to \emph{true} if left blank or omitted. 

\item ConditionalOnSurvival [Optional]: Only used for bond indices. Indicates whether to forecast bond
  prices conditional on survival (\emph{true}) or including the default probability from today until the fixing date (\emph{false}).

  Allowable values: \emph{true}, \emph{false}. Defaults to \emph{true} if left blank or omitted. 

\item InitialFixing [Optional]: If given the index fixing value to apply on the fixing date of the first coupon. If not
  given the value is read from the relevant fixing history.

  Allowable values: any number

\item ValuationSchedule [Optional]: If given the schedule from which the fixing dates are deduced. If not given, it
  defaults to the original leg's schedule.

  If the valuation schedule has the same size as the original leg's schedule,
  it is assumed that the periods correspond one to one, i.e. the $i$th fixing date is derived from the $i$th (inArrears
  = false) or $i+1$th (inArrears = true) date in the valuation schedule using the FixingDays, FixingCalendar and
  FixingConvention.

  If the valuation schedule has a different size than the original leg's schedule, the relevant valuation date for the
  $i$th original leg's coupon is determined as the latest valuation date that is less or equal to accrual start date
  (inArrears = false) resp. accrual end date (inArrears = true) of that coupon. The fixing date is derived from the
  relevant valuation date as above, i.e. using the FixingDays, FixingCalendar and FixingConvention.

  Allowable values: a valid schedule definition, see \ref{ss:schedule_data}

\item FixingDays [Optional]: If given defines the number of fixing days to apply when deriving the fixing
  dates from the valuation schedule (see above).

  Allowable values: Any non-negative whole number. Defaults to \emph{0} if left blank or omitted. 

\item FixingCalendar [Optional, defaults to NullCalendar (no holidays): If given defines the fixing calendar to use when
  deriving the fixing dates from the valuation schedule (see above).

  Allowable values:   Allowable values: See Table \ref{tab:calendar} Calendar. Defaults to the \emph{NullCalendar} (no holidays) if left blank or omitted.

\item FixingConvention [Optional]: If given defines the business day convention to use when
  deriving the fixing dates from the valuation schedule (see above). Defaults to  \emph{Preceding} if left blank or omitted.

  Allowable values: Any valid roll convention, e.g. (\emph{F, MF, P, MP, U}). See Table \ref{tab:convention}.

\item IsInArrears [Optional]: If \emph{true}, the fixing dates are derived from the period end dates,
  otherwise from the period start dates as described for \lstinline!ValuationSchedule! above.

  Allowable values: \emph{true}, \emph{false}. Defaults to \emph{false} if left blank or omitted. 

\end{itemize}

\end{itemize}<|MERGE_RESOLUTION|>--- conflicted
+++ resolved
@@ -116,15 +116,7 @@
   details, or ``EQ-NAME'' for Equity with ``Name'' being the general string representation for equity underlyings
   {IdentifierType}:{Name}:{Currency}:{Exchange}, see \ref{ss:underlying}.
 
-<<<<<<< HEAD
 \item IndexFixingCalendar [Optional]: Fixing calendar of the index, this is only used for Bond indices
-=======
-%\item IndexFixingDays [Optional]: fixing days of the index, this is only used for FX indices
-
-%  Allowable values: Non-negative whole numbers. Defaults to \emph{0} if left blank or omitted.
-
-%\item IndexFixingCalendar [Optional]: Fixing calendar of the index, this is only used for FX indices and Bond indices
->>>>>>> df9e965c
 
 %  Allowable values: See Table \ref{tab:calendar} Calendar. Defaults to the \emph{NullCalendar} (no holidays) if left blank or omitted.
 
