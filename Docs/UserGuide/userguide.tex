--- conflicted
+++ resolved
@@ -1037,19 +1037,13 @@
 \hline
 30 & USD-Prime Curve Building via Prime-LIBOR Basis Swap\\
 \hline
-<<<<<<< HEAD
-33 & Credit Default Swap Exposure with dynamic credit\\
-\hline
-34 & Interest Rate Swap Exposure with dynamic credit\\
-=======
 31 & Exposure Simulation using a Close-out Grid\\
 \hline
 32 & Inflation Swap Exposure under Jarrow-Yildrim\\ 
 \hline
 33 & CDS Exposure Simulation \\
 \hline
-34 & TODO: Wrong way risk \\
->>>>>>> 7294df44
+34 & Wrong way risk \\
 \hline
 \end{tabular}
 \caption{ORE examples.}
@@ -2159,110 +2153,6 @@
 Running ORE in directory {\tt Examples/Example\_30} with {\tt python run.py }
 yields the USD-Prime curve in {\tt Examples/Example\_30/Output/curves.csv.}
 
-%--------------------------------------------------------
-<<<<<<< HEAD
-\subsection{Credit Default Swap Exposure with dynamic credit}\label{sec:example33}
-%--------------------------------------------------------
-
-The example in folder {\tt Examples/Example\_33} is the credit variant of the example in
-\ref{sec:example1}. Running ORE in directory {\tt Examples/Example\_33} with
-
-\medskip
-\centerline{\tt python run.py } 
-\medskip
-
-yields the exposure evolution in 
-
-\medskip
-\centerline{\tt Examples/Example\_33/Output/*.pdf } 
-\medskip
-
-and shown in figure \ref{fig_33}. 
-\begin{figure}[h!]
-\begin{center}
-\includegraphics[scale=0.45]{mpl_cds_33_2w_10k.pdf}
-\end{center}
-\caption{Credit Default Swap expected exposure in a flat market environment from both parties' perspectives. The symbols are CDS Option prices. The simulation was run with bi-weekly time steps and 10,000 Monte Carlo samples to demonstrate the convergence of EPE and ENE profiles. A similar
-outcome can be obtained more quickly with 5,000 samples on a monthly time grid which is the default setting of Example\_33. }
-\label{fig_33}
-\end{figure}
-Both CDS simulation and CDS Option pricing are run with calls to the ORE executable, essentially 
-
-\medskip
-\centerline{\tt ore[.exe] ore.xml} 
-
-\centerline{\tt ore[.exe] ore\_cds\_option.xml} 
-\medskip
-
-which are wrapped into the script {\tt Examples/Example\_33/run.py} provided with the ORE release.
-
-This example demonstrates credit simulation using the LGM model and the calculation of Wrong Way Risk due to credit
-correlation between the underlying entity of the CDS and the counterparty of the CDS trade via dynamic credit.
-Positive correlation between the two names weakens the protection of the CDS whilst
-negative correlation strengthens the protection.
-
-The following table lists the XVA result from the example at different levels of correlation.
-
-
-\begin{table}[hbt]
-\scriptsize
-\begin{center}
-\begin{tabular}{|r|l|r|r|r|r|}
-\hline
-Correlation & NettingSetId & CVA & DVA & FBA & FCA \\
-\hline
--100\%  &  CPTY\_B  &  -2,638  &  2,906  &  486  &  -1,057 \\
- -90\%  &  CPTY\_B  &  -2,204  &  2,906  &  488  &  -1,053 \\
- -50\%  &  CPTY\_B  &    -485  &  2,906  &  493  &  -1,040 \\
- -40\%  &  CPTY\_B  &     -60  &  2,906  &  495  &  -1,037 \\
- -30\%  &  CPTY\_B  &     363  &  2,906  &  496  &  -1,033 \\
- -20\%  &  CPTY\_B  &     784  &  2,906  &  498  &  -1,030 \\
- -10\%  &  CPTY\_B  &   1,204  &  2,906  &  500  &  -1,027 \\
-   0\%  &  CPTY\_B  &   1,621  &  2,906  &  501  &  -1,023 \\
-  10\%  &  CPTY\_B  &   2,036  &  2,906  &  503  &  -1,020 \\
-  20\%  &  CPTY\_B  &   2,450  &  2,906  &  504  &  -1,017 \\
-  30\%  &  CPTY\_B  &   2,861  &  2,906  &  506  &  -1,013 \\
-  40\%  &  CPTY\_B  &   3,271  &  2,906  &  507  &  -1,010 \\
-  50\%  &  CPTY\_B  &   3,679  &  2,906  &  509  &  -1,017 \\
-  90\%  &  CPTY\_B  &   5,290  &  2,906  &  515  &    -994 \\
- 100\%  &  CPTY\_B  &   5,689  &  2,906  &  517  &    -991 \\
-\hline
-\end{tabular}
-\caption{CDS XVA results with LGM model}
-\end{center}
-\end{table}
-
-%--------------------------------------------------------
-\subsection{Interest Rate Swap Exposure with dynamic credit}\label{sec:example34}
-%--------------------------------------------------------
-
-The example in folder {\tt Examples/Example\_34} is an extension of the example in
-\ref{sec:example1} with dynamic credit and IR-CR correlation. As we are paying
-float, negative correlation implies that we pay more when the counterparty's credit
-worsens, leading to a surge of CVA.
-
-The following table lists the XVA result from the example at different levels of correlation.
-
-\begin{table}[hbt]
-\scriptsize
-\begin{center}
-\begin{tabular}{|r|l|r|r|r|r|}
-\hline
-Correlation & NettingSetId & CVA & DVA & FBA & FCA \\
-\hline
- -30\%  &  CPTY\_A  & 105,146  &  68,061  &  31,519  &  -4,127 \\
- -20\%  &  CPTY\_A  &  88,442  &  68,061  &  30,976  &  -4,219 \\
- -10\%  &  CPTY\_A  &  71,059  &  68,061  &  30,439  &  -4,314 \\
-   0\%  &  CPTY\_A  &  52,983  &  68,061  &  29,909  &  -4,411 \\
-  10\%  &  CPTY\_A  &  34,199  &  68,061  &  29,386  &  -4,511 \\
-  20\%  &  CPTY\_A  &  14,691  &  68,061  &  28,869  &  -4,614 \\
-  30\%  &  CPTY\_A  &  -5,554  &  68,061  &  28,360  &  -4,719 \\
-\hline
-\end{tabular}
-\caption{IR Swap XVA results with LGM model}
-\end{center}
-\end{table}
-=======
 \subsection{Exposure Simulation using a Close-Out Grid}% Example 31
 \label{example:31}
 %--------------------------------------------------------
@@ -2334,7 +2224,109 @@
 \end{itemize}
 
 The example generates cash flows, NPVs, exposure evolutions and XVAs.
->>>>>>> 7294df44
+
+%--------------------------------------------------------
+\subsection{CDS Exposure Simulation}\label{sec:example33}
+%--------------------------------------------------------
+
+The example in folder {\tt Examples/Example\_33} is the credit variant of the example in
+\ref{sec:example1}. Running ORE in directory {\tt Examples/Example\_33} with
+
+\medskip
+\centerline{\tt python run.py } 
+\medskip
+
+yields the exposure evolution in 
+
+\medskip
+\centerline{\tt Examples/Example\_33/Output/*.pdf } 
+\medskip
+
+and shown in figure \ref{fig_33}. 
+\begin{figure}[h!]
+\begin{center}
+\includegraphics[scale=0.45]{mpl_cds_33_2w_10k.pdf}
+\end{center}
+\caption{Credit Default Swap expected exposure in a flat market environment from both parties' perspectives. The symbols are CDS Option prices. The simulation was run with bi-weekly time steps and 10,000 Monte Carlo samples to demonstrate the convergence of EPE and ENE profiles. A similar
+outcome can be obtained more quickly with 5,000 samples on a monthly time grid which is the default setting of Example\_33. }
+\label{fig_33}
+\end{figure}
+Both CDS simulation and CDS Option pricing are run with calls to the ORE executable, essentially 
+
+\medskip
+\centerline{\tt ore[.exe] ore.xml} 
+
+\centerline{\tt ore[.exe] ore\_cds\_option.xml} 
+\medskip
+
+which are wrapped into the script {\tt Examples/Example\_33/run.py} provided with the ORE release.
+
+This example demonstrates credit simulation using the LGM model and the calculation of Wrong Way Risk due to credit
+correlation between the underlying entity of the CDS and the counterparty of the CDS trade via dynamic credit.
+Positive correlation between the two names weakens the protection of the CDS whilst
+negative correlation strengthens the protection.
+
+The following table lists the XVA result from the example at different levels of correlation.
+
+
+\begin{table}[hbt]
+\scriptsize
+\begin{center}
+\begin{tabular}{|r|l|r|r|r|r|}
+\hline
+Correlation & NettingSetId & CVA & DVA & FBA & FCA \\
+\hline
+-100\%  &  CPTY\_B  &  -2,638  &  2,906  &  486  &  -1,057 \\
+ -90\%  &  CPTY\_B  &  -2,204  &  2,906  &  488  &  -1,053 \\
+ -50\%  &  CPTY\_B  &    -485  &  2,906  &  493  &  -1,040 \\
+ -40\%  &  CPTY\_B  &     -60  &  2,906  &  495  &  -1,037 \\
+ -30\%  &  CPTY\_B  &     363  &  2,906  &  496  &  -1,033 \\
+ -20\%  &  CPTY\_B  &     784  &  2,906  &  498  &  -1,030 \\
+ -10\%  &  CPTY\_B  &   1,204  &  2,906  &  500  &  -1,027 \\
+   0\%  &  CPTY\_B  &   1,621  &  2,906  &  501  &  -1,023 \\
+  10\%  &  CPTY\_B  &   2,036  &  2,906  &  503  &  -1,020 \\
+  20\%  &  CPTY\_B  &   2,450  &  2,906  &  504  &  -1,017 \\
+  30\%  &  CPTY\_B  &   2,861  &  2,906  &  506  &  -1,013 \\
+  40\%  &  CPTY\_B  &   3,271  &  2,906  &  507  &  -1,010 \\
+  50\%  &  CPTY\_B  &   3,679  &  2,906  &  509  &  -1,017 \\
+  90\%  &  CPTY\_B  &   5,290  &  2,906  &  515  &    -994 \\
+ 100\%  &  CPTY\_B  &   5,689  &  2,906  &  517  &    -991 \\
+\hline
+\end{tabular}
+\caption{CDS XVA results with LGM model}
+\end{center}
+\end{table}
+
+%--------------------------------------------------------
+\subsection{Wrong Way Risk}\label{sec:example34}
+%--------------------------------------------------------
+
+The example in folder {\tt Examples/Example\_34} is an extension of the example in
+\ref{sec:example1} with dynamic credit and IR-CR correlation. As we are paying
+float, negative correlation implies that we pay more when the counterparty's credit
+worsens, leading to a surge of CVA.
+
+The following table lists the XVA result from the example at different levels of correlation.
+
+\begin{table}[hbt]
+\scriptsize
+\begin{center}
+\begin{tabular}{|r|l|r|r|r|r|}
+\hline
+Correlation & NettingSetId & CVA & DVA & FBA & FCA \\
+\hline
+ -30\%  &  CPTY\_A  & 105,146  &  68,061  &  31,519  &  -4,127 \\
+ -20\%  &  CPTY\_A  &  88,442  &  68,061  &  30,976  &  -4,219 \\
+ -10\%  &  CPTY\_A  &  71,059  &  68,061  &  30,439  &  -4,314 \\
+   0\%  &  CPTY\_A  &  52,983  &  68,061  &  29,909  &  -4,411 \\
+  10\%  &  CPTY\_A  &  34,199  &  68,061  &  29,386  &  -4,511 \\
+  20\%  &  CPTY\_A  &  14,691  &  68,061  &  28,869  &  -4,614 \\
+  30\%  &  CPTY\_A  &  -5,554  &  68,061  &  28,360  &  -4,719 \\
+\hline
+\end{tabular}
+\caption{IR Swap XVA results with LGM model}
+\end{center}
+\end{table}
 
 \clearpage
 %========================================================
