/* -*- mode: c++; tab-width: 4; indent-tabs-mode: nil; c-basic-offset: 4 -*- */

/*
  Copyright (C) 2011 - 2016 Quaternion Risk Management Ltd.
  All rights reserved.
*/

#include <iostream>

#include <qlw/utilities/log.hpp>
#include <qlw/wrap.hpp>
#include <qlw/engine/valuationengine.hpp>
#include <ql/time/calendars/all.hpp>
#include <ql/time/daycounters/all.hpp>
#include <ql/cashflows/floatingratecoupon.hpp>
#include <boost/timer.hpp>

#include "ore.hpp"

#ifdef BOOST_MSVC
#  include <ql/auto_link.hpp>
#  include <qle/auto_link.hpp>
// Find the name of the correct boost library with which to link.
#  define BOOST_LIB_NAME boost_serialization
#  include <boost/config/auto_link.hpp>
#  define BOOST_LIB_NAME boost_date_time
#  include <boost/config/auto_link.hpp>
#endif

using namespace std;
using namespace openxva::model;
using namespace openxva::scenario;
using namespace openxva::portfolio;
using namespace openxva::marketdata;
using namespace openxva::utilities;
using namespace openxva::engine;
using namespace openxva::simulation;
using namespace openxva::cube;
using namespace openxva::aggregation;

void unregister(boost::shared_ptr<Portfolio> portfolio);

void writeNpv(const Parameters& params,
              boost::shared_ptr<Market> market,
              const std::string &configuration,
              boost::shared_ptr<Portfolio> portfolio);

void writeCashflow(const Parameters& params,
                   boost::shared_ptr<Market> market,
                   const std::string &configuration,
                   boost::shared_ptr<Portfolio> portfolio);

void writeCurves(const Parameters& params,
                 const TodaysMarketParameters& marketConfig,
                 const boost::shared_ptr<Market>& market);

void writeTradeExposures(const Parameters& params,
                         boost::shared_ptr<PostProcess> postProcess);

void writeNettingSetExposures(const Parameters& params,
                              boost::shared_ptr<PostProcess> postProcess);

void writeNettingSetColva(const Parameters& params,
                          boost::shared_ptr<PostProcess> postProcess);

void writeXVA(const Parameters& params,
              boost::shared_ptr<Portfolio> portfolio,
              boost::shared_ptr<PostProcess> postProcess);

int main(int argc, char** argv) {

    boost::timer timer;
    
    try {
        std::cout << "ORE starting" << std::endl;

        Size tab = 40;
        
        if (argc != 2) {
            std::cout << endl << "usage: ORE path/to/ore.xml" << endl << endl;
            return -1;
        }
    
        string inputFile(argv[1]);
        Parameters params;
        params.fromFile(inputFile);
        
        string outputPath = params.get("setup", "outputPath"); 
        string logFile =  outputPath + "/" + params.get("setup", "logFile");
        
        Log::instance().registerLogger(boost::make_shared<FileLogger>(logFile));
        Log::instance().switchOn();
        
        LOG("ORE starting");
        params.log();

        string asofString = params.get("setup", "asofDate");
        Date asof = parseDate(asofString);
        Settings::instance().evaluationDate() = asof; 
        
        /*******************************
         * Market and fixing data loader
         */
        cout << setw(tab) << left << "Market data loader... " << flush;
        string inputPath = params.get("setup", "inputPath"); 
        string marketFile = inputPath + "/" + params.get("setup", "marketDataFile");
        string fixingFile = inputPath + "/" + params.get("setup", "fixingDataFile");
        string implyTodaysFixingsString = params.get("setup", "implyTodaysFixings");
        bool implyTodaysFixings = parseBool(implyTodaysFixingsString);
        CSVLoader loader(marketFile, fixingFile, implyTodaysFixings);
        cout << "OK" << endl;
        
        /*************
         * Conventions
         */
        cout << setw(tab) << left << "Conventions... " << flush; 
        Conventions conventions;
        string conventionsFile = inputPath + "/" + params.get("setup", "conventionsFile");
        conventions.fromFile(conventionsFile);
        cout << "OK" << endl;

        /**********************
         * Curve configurations
         */
        cout << setw(tab) << left << "Curve configuration... " << flush;
        CurveConfigurations curveConfigs;
        string curveConfigFile = inputPath + "/" + params.get("setup", "curveConfigFile");
        curveConfigs.fromFile(curveConfigFile);
        cout << "OK" << endl;
                
        /*********
         * Markets
         */
        cout << setw(tab) << left << "Market... " << flush;
        TodaysMarketParameters marketParameters;
        string marketConfigFile = inputPath + "/" + params.get("setup", "marketConfigFile");
        marketParameters.fromFile(marketConfigFile);

        boost::shared_ptr<Market> market = boost::make_shared<TodaysMarket>
            (asof, marketParameters, loader, curveConfigs, conventions);
        cout << "OK" << endl;

        /************************
         * Pricing Engine Factory
         */
        cout << setw(tab) << left << "Engine factory... " << flush;
        boost::shared_ptr<EngineData> engineData = boost::make_shared<EngineData>();
        string pricingEnginesFile = inputPath + "/" + params.get("setup", "pricingEnginesFile");
        engineData->fromFile(pricingEnginesFile);

        boost::shared_ptr<EngineFactory> factory =
            boost::make_shared<EngineFactory>(
                market, engineData, params.get("markets", "lgmcalibration"), params.get("markets", "fxcalibration"),
                params.get("markets", "pricing"));
        cout << "OK" << endl;
        
        /******************************
         * Load and Build the Portfolio
         */
        cout << setw(tab) << left << "Portfolio... " << flush;
        boost::shared_ptr<Portfolio> portfolio = boost::make_shared<Portfolio>();
        string portfolioFile = inputPath + "/" + params.get("setup", "portfolioFile");
        portfolio->load(portfolioFile);
        portfolio->build(factory);
        cout << "OK" << endl;
        
        /************
         * Curve dump
         */
        cout << setw(tab) << left << "Curve Report... " << flush;
        if (params.hasGroup("curves") &&
            params.get("curves", "active") == "Y") {
            writeCurves(params, marketParameters, market);
            cout << "OK" << endl;
        }
        else {
            LOG("skip curve report");
            cout << "SKIP" << endl;
        }
        
        /*********************
         * Portfolio valuation
         */
        cout << setw(tab) << left << "NPV Report... " << flush;
        if (params.hasGroup("npv") &&
            params.get("npv", "active") == "Y") {
            writeNpv(params, market, params.get("markets", "pricing"), portfolio);
            cout << "OK" << endl;
        }
        else {
            LOG("skip portfolio valuation");
            cout << "SKIP" << endl;
        }
        
        /**********************
         * Cash flow generation
         */
        cout << setw(tab) << left << "Cashflow Report... " << flush;
        if (params.hasGroup("cashflow") &&
            params.get("cashflow", "active") == "Y") {
            writeCashflow(params, market, params.get("markets", "pricing"), portfolio);
            cout << "OK" << endl;
        }
        else {
            LOG("skip cashflow generation");
            cout << "SKIP" << endl;
        }
        
        /******************************************
         * Simulation: Scenario and Cube Generation
         */

        if (params.hasGroup("simulation") &&
            params.get("simulation", "active") == "Y") {
            
            cout << setw(tab) << left << "Simulation Setup... "; 
            fflush(stdout);
            LOG("Build Simulation Model");
            string simulationConfigFile = inputPath + "/" + params.get("simulation", "simulationConfigFile");
            LOG("Load simulation model data from file: " << simulationConfigFile);
            boost::shared_ptr<CrossAssetModelData> modelData = boost::make_shared<CrossAssetModelData>();
            modelData->fromFile(simulationConfigFile);
            CrossAssetModelBuilder modelBuilder(market, params.get("markets", "lgmcalibration"),
                                                params.get("markets", "fxcalibration"), params.get("markets", "pricing"));
            boost::shared_ptr<QuantExt::CrossAssetModel> model = modelBuilder.build(modelData);
            
            LOG("Load Simulation Market Parameters");
            boost::shared_ptr<ScenarioSimMarketParameters> simMarketData(new ScenarioSimMarketParameters);
            simMarketData->fromFile(simulationConfigFile);
            
            LOG("Load Simulation Parameters");
            ScenarioGeneratorBuilder sb;
            sb.fromFile(simulationConfigFile);
            boost::shared_ptr<ScenarioGenerator> sg = sb.build(model, simMarketData, asof, market,
                                                               params.get("markets", "pricing"));
            boost::shared_ptr<openxva::simulation::DateGrid> grid = sb.dateGrid();
            
            LOG("Build Simulation Market");
            boost::shared_ptr<openxva::simulation::SimMarket> simMarket
                = boost::make_shared<ScenarioSimMarket>(sg, market, simMarketData, params.get("markets", "pricing"));
            
            LOG("Build engine factory for pricing under scenarios, linked to sim market");
            boost::shared_ptr<EngineData> simEngineData = boost::make_shared<EngineData>();
            string simPricingEnginesFile = inputPath + "/" + params.get("simulation", "pricingEnginesFile");
            simEngineData->fromFile(simPricingEnginesFile);
            boost::shared_ptr<EngineFactory>
                simFactory = boost::make_shared<EngineFactory>(simMarket, simEngineData,
                                                               params.get("markets", "lgmcalibration"),
                                                               params.get("markets", "fxcalibration"),
                                                               params.get("markets", "pricing"),
                                                               true);
            
            LOG("Build portfolio linked to sim market");
            boost::shared_ptr<Portfolio> simPortfolio = boost::make_shared<Portfolio>();
            simPortfolio->load(portfolioFile);
            simPortfolio->build(simFactory);
            QL_REQUIRE(simPortfolio->size() == portfolio->size(),
                       "portfolio size mismatch, check simulation market setup");
            cout << "OK" << endl;

            string sportyString = params.get("simulation", "disableEvaluationDateObservation");
            bool sporty = parseBool(sportyString);

            //unregister(portfolio);
            //unregister(simPortfolio);
            
            LOG("Build valuation cube engine");
            Size samples = sb.samples();
            string baseCurrency = params.get("simulation", "baseCurrency");
            ValuationEngine engine(asof, grid, samples, baseCurrency, simMarket,
                                   sb.simulateFixings(), sb.estimationMethod(), sb.forwardHorizonDays(), sporty);

            ostringstream o;
            o << "Additional Scenario Data " << grid->size() << " x " << samples << "... ";
            cout << setw(tab) << o.str() << flush;
            boost::shared_ptr<AdditionalScenarioData>
                inMemoryAdditionalScenarioData = boost::make_shared<InMemoryAdditionalScenarioData>(grid->size(),samples);
            cout << "OK" << endl;
            
            o.str("");
            o << "Build Cube " << simPortfolio->size() << " x " << grid->size() << " x " << samples << "... ";
            cout << setw(tab) << o.str() << flush;
            LOG("Build cube");
            boost::shared_ptr<NPVCube>
                inMemoryCube = boost::make_shared<SinglePrecisionInMemoryCube>
                (asof, simPortfolio->ids(), grid->dates(), samples);
            engine.buildCube(simPortfolio, inMemoryCube, inMemoryAdditionalScenarioData);
            cout << "OK" << endl;

            cout << setw(tab) << left << "Write Cube... " << flush;
            LOG("Write cube");
            string cubeFileName = outputPath + "/" + params.get("simulation", "cubeFile");
            inMemoryCube->save(cubeFileName);
            cout << "OK" << endl;

            cout << setw(tab) << left << "Write Additional Scenario Data... " << flush;
            LOG("Write scenario data");
            string outputFileNameAddScenData = outputPath + "/" + params.get("simulation", "additionalScenarioDataFileName");
            inMemoryAdditionalScenarioData->save(outputFileNameAddScenData);
            cout << "OK" << endl;
        }
        else {
            LOG("skip simulation");
            cout << setw(tab) << left << "Simulation... ";
            cout << "SKIP" << endl;
        }

        /*****************************
         * Aggregation and XVA Reports
         */
        cout << setw(tab) << left << "Aggregation and XVA Reports... " << flush;
        if (params.hasGroup("xva") &&
                params.get("xva", "active") == "Y") {

            // We reset this here because the date grid building below depends on it.
            Settings::instance().evaluationDate() = asof; 

            string csaFile = inputPath + "/" + params.get("xva", "csaFile");
            boost::shared_ptr<NettingSetManager> netting = boost::make_shared<NettingSetManager>();
            netting->fromFile(csaFile);

            string cubeFile = outputPath + "/" + params.get("xva", "cubeFile");
            boost::shared_ptr<NPVCube>
                cube = boost::make_shared<SinglePrecisionInMemoryCube>();
            cube->load(cubeFile);

            QL_REQUIRE(cube->numIds() == portfolio->size(),
                "cube x dimension (" << cube->numIds() << ") does not match portfolio size ("
                                     << portfolio->size() << ")");
                       
            string scenarioFile = outputPath + "/" + params.get("xva", "scenarioFile");
            boost::shared_ptr<AdditionalScenarioData>
                scenarioData = boost::make_shared<InMemoryAdditionalScenarioData>();
            scenarioData->load(scenarioFile);

            QL_REQUIRE(scenarioData->dimDates() == cube->dates().size(),
                "scenario dates do not match cube grid size");
            QL_REQUIRE(scenarioData->dimSamples() == cube->samples(),
                "scenario sample size does not match cube sample size");
            
            map<string,bool> analytics;
            analytics["exerciseNextBreak"] = parseBool(params.get("xva", "exerciseNextBreak"));
            analytics["exposureProfiles"] = parseBool(params.get("xva", "exposureProfiles"));
            analytics["cva"] = parseBool(params.get("xva", "cva"));
            analytics["dva"] = parseBool(params.get("xva", "dva"));
            analytics["fva"] = parseBool(params.get("xva", "fva"));
            analytics["colva"] = parseBool(params.get("xva", "colva"));
            analytics["collateralFloor"] = parseBool(params.get("xva", "collateralFloor"));
            
            string baseCurrency = params.get("xva", "baseCurrency");
            string calculationType = params.get("xva", "calculationType");
            string allocationMethod = params.get("xva", "allocationMethod");
            Real marginalAllocationLimit = parseReal(params.get("xva", "marginalAllocationLimit"));
            Real quantile = parseReal(params.get("xva", "quantile"));
            string dvaName = params.get("xva", "dvaName");
            string fvaLendingCurve =  params.get("xva", "fvaLendingCurve");
            string fvaBorrowingCurve = params.get("xva", "fvaBorrowingCurve");
            Real collateralSpread = parseReal(params.get("xva", "collateralSpread"));
            
            boost::shared_ptr<PostProcess> postProcess = boost::make_shared<PostProcess>
<<<<<<< HEAD
                (portfolio, netting, market, cube, scenarioData, analytics,
                 baseCurrency, allocationMethod, marginalAllocationLimit, quantile, calculationType, dvaName,
                 fvaBorrowingCurve, fvaLendingCurve, collateralSpread);
=======
                (portfolio, netting, market, params.get("markets", "pricing"), cube, scenarioData, analytics,
                baseCurrency, allocationMethod, marginalAllocationLimit, quantile, calculationType, dvaName);
>>>>>>> 912c62be

            writeTradeExposures(params, postProcess);
            writeNettingSetExposures(params, postProcess);
            writeXVA(params, portfolio, postProcess);
            writeNettingSetColva(params, postProcess);

            string rawCubeOutputFile = params.get("xva", "rawCubeOutputFile");
            CubeWriter cw1(outputPath + "/" + rawCubeOutputFile);
            cw1.write(cube);

            string netCubeOutputFile = params.get("xva", "netCubeOutputFile");
            CubeWriter cw2(outputPath + "/" + netCubeOutputFile);
            cw2.write(postProcess->netCube());
            
            cout << "OK" << endl;
        }
        else {
            LOG("skip XVA reports");
            cout << "SKIP" << endl;
        }
        
        /****************
         * Initial Margin
         */
        cout << setw(tab) << left << "Initial Margin Report... " << flush;
        if (params.hasGroup("initialMargin") &&
            params.get("initialMargin", "active") == "Y") {
            QL_FAIL("Initial Margin reports not implemented yet");
            cout << "OK" << endl;
        }
        else {
            LOG("skip initial margin reports");
            cout << "SKIP" << endl;
        }
        
    } catch (std::exception& e) {
        ALOG("Error: " << e.what());
        cout << "Error: " << e.what() << endl;
    }
    
    cout << "run time: " << setprecision(2) << timer.elapsed() << " sec" << endl;
    cout << "ORE done." << endl;
    
    LOG("ORE done.");
    
    return 0;
}


void unregister(boost::shared_ptr<Portfolio> portfolio) {
    
    LOG("Unregister ... ");
    int count = 0;
    for (Size i = 0; i < portfolio->size(); ++i) {
        // We need to unregister all FloatingRateCoupons with their Indices.
        // Rather then inspecting each trade type, we just use boost dynamic casting
        // to see if we have FloatingRateCoupons and then unregister.
        vector<Leg> legs;
        for (Size j = 0; j < portfolio->trades()[i]->legs().size(); j++)
            legs.push_back(portfolio->trades()[i]->legs()[j]);            
        // Now unregister any FloatingRateCoupons we have.
        for (Size j = 0; j < legs.size(); ++j) {
            for (Leg::iterator it = legs[j].begin(); it != legs[j].end(); ++it) {
                boost::shared_ptr<FloatingRateCoupon> coupon = 
                    boost::dynamic_pointer_cast<FloatingRateCoupon>(*it);
                if (coupon.get()) {
                    // we have a FloatingRateCoupon
                    coupon->unregisterWith(coupon->index());
                    coupon->unregisterWith(Settings::instance().evaluationDate());
                    coupon->index()->unregisterWith(Settings::instance().evaluationDate());
                    ++count;
                }
            }
        }
        boost::shared_ptr<Instrument> instrument = portfolio->trades()[i]->instrument()->qlInstrument();
        instrument->unregisterWith(Settings::instance().evaluationDate());
    }
    LOG("Unregister " << count << " coupons done.");
}

void writeNpv(const Parameters& params,
              boost::shared_ptr<Market> market,
              const std::string &configuration,
              boost::shared_ptr<Portfolio> portfolio) {
    LOG("portfolio valuation");
    //Date asof = Settings::instance().evaluationDate();
    string outputPath = params.get("setup", "outputPath"); 
    string npvFile = outputPath + "/" + params.get("npv", "outputFileName");
    string baseCurrency = params.get("npv", "baseCurrency");
    ofstream file;
    file.open(npvFile.c_str());
    file.setf (ios::fixed, ios::floatfield);
    file.setf (ios::showpoint);
    char sep = ',';
    DayCounter dc = ActualActual();
    Date today = Settings::instance().evaluationDate();
    QL_REQUIRE(file.is_open(), "error opening file " << npvFile);
    file << "#TradeId,TradeType,Maturity,MaturityTime,NPV,NpvCurrency,NPV(Base),BaseCurrency" << endl;  
    for (auto trade : portfolio->trades()) {
        string npvCcy = trade->npvCurrency();
        Real fx = 1.0;
        if (npvCcy != baseCurrency)
            fx = market->fxSpot(npvCcy + baseCurrency, configuration)->value();
        file << trade->envelope().id() << sep
             << trade->className() << sep
             << io::iso_date(trade->maturity()) << sep
             << dc.yearFraction(today, trade->maturity()) << sep;
        try {
            Real npv = trade->instrument()->NPV();
            file << npv << sep
                 << npvCcy << sep
                 << npv * fx << sep
                 << baseCurrency << endl;
        } catch (...) {
            file << "#NA" << sep << "#NA" << sep << "#NA" << sep << "#NA" << endl;
        }
    }
    file.close();
    LOG("NPV file written to " << npvFile);
}

void writeCashflow(const Parameters& params,
                   boost::shared_ptr<Market> market,
                   const std::string &configuration,
                   boost::shared_ptr<Portfolio> portfolio) {
    Date asof = Settings::instance().evaluationDate();
    string outputPath = params.get("setup", "outputPath"); 
    string fileName = outputPath + "/" + params.get("cashflow", "outputFileName");
    ofstream file;
    file.open(fileName.c_str());
    QL_REQUIRE(file.is_open(), "error opening file " << fileName);
    file.setf (ios::fixed, ios::floatfield);
    file.setf (ios::showpoint);
    char sep = ',';
    
    LOG("Writing cashflow report to " << fileName << " for " << asof);

    file << "#ID" << sep << "Type" << sep << "LegNo" << sep
         << "PayDate" << sep
         << "Amount" << sep
         << "Currency" << sep
         << "Coupon" << sep
         << "Accrual" << sep
         << "fixingDate" << sep
         << "fixingValue" << sep
         << endl;
    
    const vector<boost::shared_ptr<Trade> >& trades = portfolio->trades();
    
    for (Size k = 0; k < trades.size(); k++) {
        if (trades[k]->className() == "Swaption" ||
            trades[k]->className() == "CapFloor") {
            WLOG("cashflow for " << trades[k]->className() << " "
                 << trades[k]->envelope().id() << " skipped");
            continue;
        }
        try {
            const vector<Leg>& legs = trades[k]->legs();
            for (size_t i=0; i<legs.size(); i++){
                const QuantLib::Leg& leg = legs[i];
                bool payer = trades[k]->legPayers()[i];
                string ccy = trades[k]->legCurrencies()[i];
                for (size_t j=0; j<leg.size(); j++){
                    boost::shared_ptr<QuantLib::CashFlow> ptrFlow = leg[j];       
                    Date payDate = ptrFlow->date();
                    if (payDate >= asof) {
                        file << setprecision(0) << trades[k]->envelope().id() << sep
                             << trades[k]->envelope().type() << sep << i << sep
                             << QuantLib::io::iso_date(payDate) << sep;
                        Real amount = ptrFlow->amount();
                        if (payer)
                            amount *= -1.0;
                        file << setprecision(4) << amount << sep << ccy << sep;
                        
                        std::string ccy = trades[k]->legCurrencies()[i];
                        
                        boost::shared_ptr<QuantLib::Coupon>
                            ptrCoupon = boost::dynamic_pointer_cast<QuantLib::Coupon>(ptrFlow);
                        if (ptrCoupon) {
                            Real coupon = ptrCoupon->rate();
                            Real accrual = ptrCoupon->accrualPeriod();
                            file << setprecision(10) << coupon << sep << setprecision(10) << accrual << sep;
                        } else
                            file << sep << sep;
                        
                        boost::shared_ptr<QuantLib::FloatingRateCoupon>
                            ptrFloat = boost::dynamic_pointer_cast<QuantLib::FloatingRateCoupon>(ptrFlow);
                        if (ptrFloat) {
                            Date fixingDate = ptrFloat->fixingDate();
                            Real fixingValue = ptrFloat->index()->fixing(fixingDate);
                            file << QuantLib::io::iso_date(fixingDate) << sep
                                 << fixingValue << endl;
                        } else
                            file << sep << sep << endl;
                    }
                }
            }
        } catch(std::exception& e) {
            LOG("Exception writing to " << fileName << " : " << e.what());
        } catch (...) {
            LOG("Exception writing to " << fileName << " : Unkown Exception");
        }
    }
    file.close();    
    LOG("Cashflow report written to " << fileName);
}

void writeCurves(const Parameters& params,
                 const TodaysMarketParameters& marketConfig,
                 const boost::shared_ptr<Market>& market) {
    LOG("Write yield curve discount factors... ");
        
    string outputPath = params.get("setup", "outputPath"); 
    string fileName = outputPath + "/" + params.get("curves", "outputFileName");
    ofstream file(fileName.c_str());
    QL_REQUIRE(file.is_open(), "Error opening file " << fileName);
    file.precision(15);
    char sep = ',';

    string configID = params.get("curves", "configuration"); 
    QL_REQUIRE(marketConfig.hasConfiguration(configID),
               "curve configuration " << configID << " not found");
    
    map<string, string> discountCurves = marketConfig.discountingCurves(configID);
    map<string, string> indexCurves = marketConfig.indexForwardingCurves(configID);
    string gridString = params.get("curves", "grid");
    DateGrid grid(gridString); 

    vector<Handle<YieldTermStructure> > yieldCurves;

    file << sep;
    for (auto it : discountCurves) {
        file << sep << it.first; //it.second;
        yieldCurves.push_back(market->discountCurve(it.first));
    }
    for (auto it : indexCurves) {
        file << sep << it.first; //it.second;
        yieldCurves.push_back(market->iborIndex(it.first)->forwardingTermStructure());
    }
    file << endl;

    // Output the discount factors for each tenor in turn 
    for (Size j = 0; j < grid.size(); ++j) {
        Date date = grid[j];
        file << grid.tenors()[j] << sep << QuantLib::io::iso_date(date);
        for (Size i = 0; i < yieldCurves.size(); ++i)
            file << sep << yieldCurves[i]->discount(date);
        file << endl;
    }

    file.close();
}

void writeTradeExposures(const Parameters& params,
                         boost::shared_ptr<PostProcess> postProcess) {
    string outputPath = params.get("setup", "outputPath");
    const vector<Date> dates = postProcess->cube()->dates();
    Date today = Settings::instance().evaluationDate();
    DayCounter dc = ActualActual();
    for (Size i = 0; i < postProcess->tradeIds().size(); ++i) {
        string tradeId = postProcess->tradeIds()[i];
        ostringstream o;
        o << outputPath << "/exposure_trade_" << tradeId  << ".csv";
        string fileName = o.str();
        ofstream file(fileName.c_str());
        QL_REQUIRE(file.is_open(), "Error opening file " << fileName);
        const vector<Real>& epe = postProcess->tradeEPE(tradeId);
        const vector<Real>& ene = postProcess->tradeENE(tradeId);
        const vector<Real>& pfe = postProcess->tradePFE(tradeId);
        const vector<Real>& aepe = postProcess->allocatedTradeEPE(tradeId);
        const vector<Real>& aene = postProcess->allocatedTradeENE(tradeId);
        file << "#TradeId,Date,Time,EPE,ENE,AllocatedEPE,AllocatedENE,PFE" << endl;
        file << tradeId << ","
             << QuantLib::io::iso_date(today) << ","
             << 0.0 << ","
             << epe[0] << ","
             << ene[0] << ","
             << aepe[0] << ","
             << aene[0] << ","
             << pfe[0] << endl;
        for (Size j = 0; j < dates.size(); ++j) {
            Time time = dc.yearFraction(today, dates[j]);
            file << tradeId << ","
                 << QuantLib::io::iso_date(dates[j]) << ","
                 << time << ","
                 << epe[j+1] << ","
                 << ene[j+1] << ","
                 << aepe[j+1] << ","
                 << aene[j+1] << ","
                 << pfe[j+1] << endl;
        }
        file.close();
    }
}
                           
void writeNettingSetExposures(const Parameters& params,
                              boost::shared_ptr<PostProcess> postProcess) {
    string outputPath = params.get("setup", "outputPath");
    const vector<Date> dates = postProcess->cube()->dates();
    Date today = Settings::instance().evaluationDate();
    DayCounter dc = ActualActual();
    for (auto n : postProcess->nettingSetIds()) {
        ostringstream o;
        o << outputPath << "/exposure_nettingset_" << n << ".csv";
        string fileName = o.str();
        ofstream file(fileName.c_str());
        QL_REQUIRE(file.is_open(), "Error opening file " << fileName);
        const vector<Real>& epe = postProcess->netEPE(n);
        const vector<Real>& ene = postProcess->netENE(n);
        const vector<Real>& pfe = postProcess->netPFE(n);
        const vector<Real>& ecb = postProcess->expectedCollateral(n);
        file << "#NettingSet,Date,Time,EPE,ENE,PFE,ExpectedCollateral" << endl;
        file << n << ","
             << QuantLib::io::iso_date(today) << ","
             << 0.0 << ","
             << epe[0] << ","
             << ene[0] << ","
             << pfe[0] << ","
             << ecb[0] << endl;
        for (Size j = 0; j < dates.size(); ++j) {
            Real time = dc.yearFraction(today, dates[j]);
            file << n << ","
                 << QuantLib::io::iso_date(dates[j]) << ","
                 << time << ","
                 << epe[j+1] << ","
                 << ene[j+1] << ","
                 << pfe[j+1] << ","
                 << ecb[j+1] << endl;
        }
        file.close();
    }
}

void writeXVA(const Parameters& params,
              boost::shared_ptr<Portfolio> portfolio,
              boost::shared_ptr<PostProcess> postProcess) {
    string outputPath = params.get("setup", "outputPath");
    string allocationMethod = params.get("xva", "allocationMethod");
    const vector<Date> dates = postProcess->cube()->dates();
    DayCounter dc = ActualActual();
    string fileName = outputPath + "/xva.csv";
    ofstream file(fileName.c_str());
    QL_REQUIRE(file.is_open(), "Error opening file " << fileName);
    file << "#TradeId,NettingSetId,CVA,DVA,FBA,FCA,COLVA,CollateralFloor,AllocatedCVA,AllocatedDVA,AllocationMethod" << endl; 
    for (auto n : postProcess->nettingSetIds()) {
        file << ","
             << n << ","
             << postProcess->nettingSetCVA(n) << ","
             << postProcess->nettingSetDVA(n) << ","
             << postProcess->nettingSetFBA(n) << ","
             << postProcess->nettingSetFCA(n) << ","
             << postProcess->nettingSetCOLVA(n) << ","
             << postProcess->nettingSetCollateralFloor(n) << ","
             << postProcess->nettingSetCVA(n) << ","
             << postProcess->nettingSetDVA(n) << ","
             << allocationMethod
             << endl;
        for (Size k = 0; k < portfolio->trades().size(); ++k) {
            string tid = portfolio->trades()[k]->envelope().id();
            string nid = portfolio->trades()[k]->envelope().nettingSetId();
            if (nid != n) continue;
            file << tid << ","
                 << nid << ","
                 << postProcess->tradeCVA(tid) << ","
                 << postProcess->tradeDVA(tid) << ","
                 << postProcess->tradeFBA(tid) << ","
                 << postProcess->tradeFCA(tid) << "," 
                 << "n/a," // no trade COLVA
                 << "n/a," // no trade collateral floor
                 << postProcess->allocatedTradeCVA(tid) << ","
                 << postProcess->allocatedTradeDVA(tid) << ","
                 << allocationMethod
                 << endl;
        }
    }
    file.close();
}

void writeNettingSetColva(const Parameters& params,
                          boost::shared_ptr<PostProcess> postProcess) {
    string outputPath = params.get("setup", "outputPath");
    const vector<Date> dates = postProcess->cube()->dates();
    Date today = Settings::instance().evaluationDate();
    DayCounter dc = ActualActual();
    for (auto n : postProcess->nettingSetIds()) {
        ostringstream o;
        o << outputPath << "/colva_nettingset_" << n << ".csv";
        string fileName = o.str();
        ofstream file(fileName.c_str());
        QL_REQUIRE(file.is_open(), "Error opening file " << fileName);
        const vector<Real>& collateral = postProcess->expectedCollateral(n);
        const vector<Real>& colvaInc = postProcess->colvaIncrements(n);
        const vector<Real>& floorInc = postProcess->collateralFloorIncrements(n);
        Real colva = postProcess->nettingSetCOLVA(n);
        Real floorValue = postProcess->nettingSetCollateralFloor(n);
        file << "#NettingSet,Date,Time,CollateralBalance,COLVA Increment,COLVA,CollateralFloor Increment,CollateralFloor" << endl;
        file << n << ",,,," << colva << "," << floorValue << endl;
        Real colvaSum = 0.0;
        Real floorSum = 0.0;
        for (Size j = 0; j < dates.size(); ++j) {
            Real time = dc.yearFraction(today, dates[j]);
            colvaSum += colvaInc[j+1];
            floorSum += floorInc[j+1];
            file << n << ","
                 << QuantLib::io::iso_date(dates[j]) << ","
                 << time << ","
                 << collateral[j+1] << ","
                 << colvaInc[j+1] << ","
                 << colvaSum << ","
                 << floorInc[j+1] << ","
                 << floorSum << endl;
        }
        file.close();
    }
}

bool Parameters::hasGroup(const string& groupName) const {
    return (data_.find(groupName) != data_.end());
}

bool Parameters::has(const string& groupName, const string& paramName) const {
    QL_REQUIRE(hasGroup(groupName), "param group '" << groupName << "' not found");
    auto it = data_.find(groupName);
    return (it->second.find(paramName) != it->second.end());
}

string Parameters::get(const string& groupName, const string& paramName) const {
    QL_REQUIRE(has(groupName, paramName),
               "parameter " << paramName << " not found in param group " << groupName);
    auto it = data_.find(groupName);
    return it->second.find(paramName)->second;
}

void Parameters::fromFile(const string& fileName) {
    LOG("load ORE configuration from " << fileName);
    clear();
    XMLDocument doc(fileName);
    fromXML(doc.getFirstNode("OpenRiskEngine"));
    LOG("load ORE configuration from " << fileName << " done.");
}

void Parameters::clear() {
    data_.clear();
}

void Parameters::fromXML(XMLNode *node) {
    XMLUtils::checkNode(node, "OpenRiskEngine");
    
    XMLNode* setupNode = XMLUtils::getChildNode(node, "Setup");
    QL_REQUIRE(setupNode, "node Setup not found in parameter file");
    map<string,string> setupMap;
    for (XMLNode* child = XMLUtils::getChildNode(setupNode); child;
         child = XMLUtils::getNextSibling(child)) {
        string key = XMLUtils::getAttribute(child, "name"); 
        string value = XMLUtils::getNodeValue(child);
        setupMap[key] = value;
    }
    data_["setup"] = setupMap; 
    
    XMLNode* marketsNode = XMLUtils::getChildNode(node, "Markets");
    if (marketsNode) {
        map<string, string> marketsMap;
        for (XMLNode* child = XMLUtils::getChildNode(marketsNode); child;
            child = XMLUtils::getNextSibling(child)) {
            string key = XMLUtils::getAttribute(child, "name");
            string value = XMLUtils::getNodeValue(child);
            marketsMap[key] = value;
        }
        data_["markets"] = marketsMap;
    }

    XMLNode* analyticsNode = XMLUtils::getChildNode(node, "Analytics");
    if(analyticsNode) {
        for (XMLNode* child = XMLUtils::getChildNode(analyticsNode); child;
             child = XMLUtils::getNextSibling(child)) {
            string groupName = XMLUtils::getAttribute(child, "type");
            map<string,string> analyticsMap;
            for (XMLNode* paramNode = XMLUtils::getChildNode(child); paramNode;
                 paramNode = XMLUtils::getNextSibling(paramNode)) {
                string key = XMLUtils::getAttribute(paramNode, "name");
                string value = XMLUtils::getNodeValue(paramNode);
                analyticsMap[key] = value;
            }
            data_[groupName] = analyticsMap; 
        }
    }
}

XMLNode* Parameters::toXML(XMLDocument& doc) {
    XMLNode *node = doc.allocNode("OpenRiskEngine");
    QL_FAIL("Parameters::toXML not implemented yet");
    return node;
}

void Parameters::log() {
    LOG("Parameters:");
    for (auto p : data_) 
        for (auto pp : p.second) 
            LOG("group = " << p.first << " : " << pp.first << " = " << pp.second);
}
<|MERGE_RESOLUTION|>--- conflicted
+++ resolved
@@ -358,14 +358,9 @@
             Real collateralSpread = parseReal(params.get("xva", "collateralSpread"));
             
             boost::shared_ptr<PostProcess> postProcess = boost::make_shared<PostProcess>
-<<<<<<< HEAD
                 (portfolio, netting, market, cube, scenarioData, analytics,
                  baseCurrency, allocationMethod, marginalAllocationLimit, quantile, calculationType, dvaName,
                  fvaBorrowingCurve, fvaLendingCurve, collateralSpread);
-=======
-                (portfolio, netting, market, params.get("markets", "pricing"), cube, scenarioData, analytics,
-                baseCurrency, allocationMethod, marginalAllocationLimit, quantile, calculationType, dvaName);
->>>>>>> 912c62be
 
             writeTradeExposures(params, postProcess);
             writeNettingSetExposures(params, postProcess);
