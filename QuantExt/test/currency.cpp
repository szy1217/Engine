/*
 Copyright (C) 2016 Quaternion Risk Management Ltd
 All rights reserved.

 This file is part of ORE, a free-software/open-source library
 for transparent pricing and risk analysis - http://opensourcerisk.org

 ORE is free software: you can redistribute it and/or modify it
 under the terms of the Modified BSD License.  You should have received a
 copy of the license along with this program.
 The license is also available online at <http://opensourcerisk.org>

 This program is distributed on the basis that it will form a useful
 contribution to risk analytics and model standardisation, but WITHOUT
 ANY WARRANTY; without even the implied warranty of MERCHANTABILITY or
 FITNESS FOR A PARTICULAR PURPOSE. See the license for more details.
*/

#include <boost/test/unit_test.hpp>
#include "toplevelfixture.hpp"
#include <ql/currency.hpp>
#include <qle/currencies/africa.hpp>
#include <qle/currencies/america.hpp>
#include <qle/currencies/asia.hpp>
#include <qle/currencies/metals.hpp>

using namespace QuantLib;
using namespace QuantExt;
using namespace boost::unit_test_framework;
using namespace std;

namespace {

struct CcyTestData {
    Currency ccy;
    string name;
    string code;
    int numCode;
};

static CcyTestData currencyData[] = {
    // African cuurencies
    { TNDCurrency(), "Tunisian dinar", "TND", 788 },
    { EGPCurrency(), "Egyptian pound", "EGP", 818 },
    { NGNCurrency(), "Nigerian naira", "NGN", 566 },
    { MADCurrency(), "Moroccan dirham", "MAD", 504 },
    // American currencies
    { MXVCurrency(), "Mexican Unidad de Inversion", "MXV", 979 },
    { CLFCurrency(), "Unidad de Fomento (funds code)", "CLF", 990 },
    // Asian currencies
    { KZTCurrency(), "Kazakhstani tenge", "KZT", 398 },
    { QARCurrency(), "Qatari riyal", "QAR", 634 },
    { BHDCurrency(), "Bahraini dinar", "BHD", 48 },
    { OMRCurrency(), "Omani rial", "OMR", 512 },
    { AEDCurrency(), "United Arab Emirates dirham", "AED", 784 },
    { PHPCurrency(), "Philippine peso", "PHP", 608 },
<<<<<<< HEAD
=======
    { XAUCurrency(), "Troy Ounce of Gold", "XAU", 959 },
    { XAGCurrency(), "Troy Ounce of Silver", "XAG", 961 },
    { XPDCurrency(), "Troy Ounce of Palladium", "XPD", 964 },
    { XPTCurrency(), "Troy Ounce of Platinum", "XPT", 962 },
>>>>>>> 36140676
};
} // namespace

BOOST_FIXTURE_TEST_SUITE(QuantExtTestSuite, ore::test::TopLevelFixture)

BOOST_AUTO_TEST_SUITE(CurrencyTest)

BOOST_AUTO_TEST_CASE(testCurrency) {

    BOOST_TEST_MESSAGE("Testing QuantExt currencies");

    Size size = sizeof(currencyData) / sizeof(currencyData[0]);

    for (Size i = 0; i < size; i++) {
        BOOST_CHECK_EQUAL(currencyData[i].ccy.name(), currencyData[i].name);
        BOOST_CHECK_EQUAL(currencyData[i].ccy.code(), currencyData[i].code);
        BOOST_CHECK_EQUAL(currencyData[i].ccy.numericCode(), currencyData[i].numCode);
    }
}

BOOST_AUTO_TEST_SUITE_END()

BOOST_AUTO_TEST_SUITE_END()<|MERGE_RESOLUTION|>--- conflicted
+++ resolved
@@ -54,13 +54,10 @@
     { OMRCurrency(), "Omani rial", "OMR", 512 },
     { AEDCurrency(), "United Arab Emirates dirham", "AED", 784 },
     { PHPCurrency(), "Philippine peso", "PHP", 608 },
-<<<<<<< HEAD
-=======
     { XAUCurrency(), "Troy Ounce of Gold", "XAU", 959 },
     { XAGCurrency(), "Troy Ounce of Silver", "XAG", 961 },
     { XPDCurrency(), "Troy Ounce of Palladium", "XPD", 964 },
     { XPTCurrency(), "Troy Ounce of Platinum", "XPT", 962 },
->>>>>>> 36140676
 };
 } // namespace
 
