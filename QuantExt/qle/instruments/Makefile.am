AM_CPPFLAGS = -I${top_srcdir} -I${top_builddir}

dist_data_DATA =

SUBDIRS =

libInstruments_la_SOURCES = \
	averageois.cpp \
	crossccybasisswap.cpp \
	crossccyswap.cpp \
	currencyswap.cpp \
	deposit.cpp \
	equityforward.cpp \
	fxforward.cpp \
	makeaverageois.cpp \
	oibasisswap.cpp \
	oiccbasisswap.cpp \
	tenorbasisswap.cpp \
	subperiodsswap.cpp \
	creditdefaultswap.cpp \
	makecds.cpp \
	cdsoption.cpp \
	payment.cpp \
<<<<<<< HEAD
	commodityforward.cpp
=======
	impliedbondspread.cpp
>>>>>>> ae9e95de

this_includedir=${includedir}/${subdir}
this_include_HEADERS = \
	all.hpp \
	averageois.hpp \
	crossccybasisswap.hpp \
	crossccyswap.hpp \
	currencyswap.hpp \
	deposit.hpp \
	equityforward.hpp \
	fxforward.hpp \
	makeaverageois.hpp \
	oibasisswap.hpp \
	oiccbasisswap.hpp \
	tenorbasisswap.hpp \
	subperiodsswap.hpp \
	creditdefaultswap.hpp \
	makecds.hpp \
	cdsoption.hpp \
	payment.hpp \
<<<<<<< HEAD
	commodityforward.hpp
=======
	impliedbondspread.hpp
>>>>>>> ae9e95de

noinst_LTLIBRARIES = libInstruments.la

all.hpp: Makefile.am
	echo "/* This file is automatically generated; do not edit.     */" > $@
	echo "/* Add the files to be included into Makefile.am instead. */" >> $@
	echo >> $@
	for i in $(filter-out all.hpp, $(this_include_HEADERS)); do \
		echo "#include <${subdir}/$$i>" >> $@; \
	done
	echo >> $@
	subdirs='$(SUBDIRS)'; for i in $$subdirs; do \
		echo "#include <${subdir}/$$i/all.hpp>" >> $@; \
	done<|MERGE_RESOLUTION|>--- conflicted
+++ resolved
@@ -21,11 +21,8 @@
 	makecds.cpp \
 	cdsoption.cpp \
 	payment.cpp \
-<<<<<<< HEAD
-	commodityforward.cpp
-=======
+	commodityforward.cpp \
 	impliedbondspread.cpp
->>>>>>> ae9e95de
 
 this_includedir=${includedir}/${subdir}
 this_include_HEADERS = \
@@ -46,11 +43,8 @@
 	makecds.hpp \
 	cdsoption.hpp \
 	payment.hpp \
-<<<<<<< HEAD
-	commodityforward.hpp
-=======
+	commodityforward.hpp \
 	impliedbondspread.hpp
->>>>>>> ae9e95de
 
 noinst_LTLIBRARIES = libInstruments.la
 
