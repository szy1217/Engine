/*
 Copyright (C) 2017 Quaternion Risk Management Ltd
 All rights reserved.

 This file is part of ORE, a free-software/open-source library
 for transparent pricing and risk analysis - http://opensourcerisk.org

 ORE is free software: you can redistribute it and/or modify it
 under the terms of the Modified BSD License.  You should have received a
 copy of the license along with this program.
 The license is also available online at <http://opensourcerisk.org>

 This program is distributed on the basis that it will form a useful
 contribution to risk analytics and model standardisation, but WITHOUT
 ANY WARRANTY; without even the implied warranty of MERCHANTABILITY or
 FITNESS FOR A PARTICULAR PURPOSE. See the license for more details.
*/

#include <qle/models/cdsoptionhelper.hpp>
#include <qle/pricingengines/blackcdsoptionengine.hpp>
#include <qle/pricingengines/midpointcdsengine.hpp>

#include <ql/exercise.hpp>
#include <ql/quotes/simplequote.hpp>
#include <ql/termstructures/volatility/equityfx/blackconstantvol.hpp>
#include <ql/time/schedule.hpp>

#include <boost/make_shared.hpp>

namespace QuantExt {

CdsOptionHelper::CdsOptionHelper(const Date& exerciseDate, const Handle<Quote>& volatility, const Protection::Side side,
                                 const Schedule& schedule, const BusinessDayConvention paymentConvention,
                                 const DayCounter& dayCounter,
                                 const Handle<DefaultProbabilityTermStructure>& probability, const Real recoveryRate,
                                 const Handle<YieldTermStructure>& termStructure, const Rate spread, const Rate upfront,
                                 const bool settlesAccrual, const bool paysAtDefaultTime, const Date protectionStart,
                                 const Date upfrontDate, const boost::shared_ptr<Claim>& claim,
                                 const CalibrationHelper::CalibrationErrorType errorType)
    : CalibrationHelper(volatility, termStructure, errorType), blackVol_(boost::make_shared<SimpleQuote>(0.0)) {

    boost::shared_ptr<PricingEngine> cdsEngine =
        boost::make_shared<MidPointCdsEngine>(probability, recoveryRate, termStructure);

    boost::shared_ptr<CreditDefaultSwap> tmp;
    if (upfront == Null<Real>())
        tmp = boost::shared_ptr<CreditDefaultSwap>(new CreditDefaultSwap(side, 1.0, 0.02, schedule, paymentConvention,
                                                                         dayCounter, settlesAccrual, paysAtDefaultTime,
                                                                         protectionStart, claim));
    else
        tmp = boost::shared_ptr<CreditDefaultSwap>(
            new CreditDefaultSwap(side, 1.0, upfront, 0.02, schedule, paymentConvention, dayCounter, settlesAccrual,
                                  paysAtDefaultTime, protectionStart, upfrontDate, claim));
    tmp->setPricingEngine(cdsEngine);

    Real strike = spread == Null<Real>() ? tmp->fairSpread() : spread;
    if (upfront == Null<Real>())
        cds_ = boost::shared_ptr<CreditDefaultSwap>(new CreditDefaultSwap(side, 1.0, strike, schedule,
                                                                          paymentConvention, dayCounter, settlesAccrual,
                                                                          paysAtDefaultTime, protectionStart, claim));
    else
        cds_ = boost::shared_ptr<CreditDefaultSwap>(
            new CreditDefaultSwap(side, 1.0, upfront, strike, schedule, paymentConvention, dayCounter, settlesAccrual,
                                  paysAtDefaultTime, protectionStart, upfrontDate, claim));

    cds_->setPricingEngine(cdsEngine);

    boost::shared_ptr<Exercise> exercise = boost::make_shared<EuropeanExercise>(exerciseDate);

<<<<<<< HEAD
    option_ = boost::make_shared<QuantExt::CdsOption>(cds_, exercise, true);
    Handle<BlackVolTermStructure> h(
        boost::make_shared<BlackConstantVol>(0, NullCalendar(), Handle<Quote>(blackVol_), Actual365Fixed()));

    blackEngine_ = boost::make_shared<QuantExt::BlackCdsOptionEngine>(probability, recoveryRate, termStructure, h);
=======
    option_ = boost::make_shared<CdsOption>(cds_, exercise, true);
    Handle<BlackVolTermStructure> h(
        boost::make_shared<BlackConstantVol>(0, NullCalendar(), Handle<Quote>(blackVol_), Actual365Fixed()));

    blackEngine_ = boost::make_shared<BlackCdsOptionEngine>(probability, recoveryRate, termStructure, h);
>>>>>>> 24625f81
}

Real CdsOptionHelper::modelValue() const {
    calculate();
    option_->setPricingEngine(engine_);
    return option_->NPV();
}

Real CdsOptionHelper::blackPrice(Volatility sigma) const {
    calculate();
    blackVol_->setValue(sigma);
    option_->setPricingEngine(blackEngine_);
    Real value = option_->NPV();
    option_->setPricingEngine(engine_);
    return value;
}

} // namespace QuantExt<|MERGE_RESOLUTION|>--- conflicted
+++ resolved
@@ -67,19 +67,11 @@
 
     boost::shared_ptr<Exercise> exercise = boost::make_shared<EuropeanExercise>(exerciseDate);
 
-<<<<<<< HEAD
-    option_ = boost::make_shared<QuantExt::CdsOption>(cds_, exercise, true);
-    Handle<BlackVolTermStructure> h(
-        boost::make_shared<BlackConstantVol>(0, NullCalendar(), Handle<Quote>(blackVol_), Actual365Fixed()));
-
-    blackEngine_ = boost::make_shared<QuantExt::BlackCdsOptionEngine>(probability, recoveryRate, termStructure, h);
-=======
     option_ = boost::make_shared<CdsOption>(cds_, exercise, true);
     Handle<BlackVolTermStructure> h(
         boost::make_shared<BlackConstantVol>(0, NullCalendar(), Handle<Quote>(blackVol_), Actual365Fixed()));
 
     blackEngine_ = boost::make_shared<BlackCdsOptionEngine>(probability, recoveryRate, termStructure, h);
->>>>>>> 24625f81
 }
 
 Real CdsOptionHelper::modelValue() const {
