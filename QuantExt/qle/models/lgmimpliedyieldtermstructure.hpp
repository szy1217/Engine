/*
 Copyright (C) 2016 Quaternion Risk Management Ltd
 All rights reserved.

 This file is part of ORE, a free-software/open-source library
 for transparent pricing and risk analysis - http://opensourcerisk.org

 ORE is free software: you can redistribute it and/or modify it
 under the terms of the Modified BSD License.  You should have received a
 copy of the license along with this program.
 The license is also available online at <http://opensourcerisk.org>

 This program is distributed on the basis that it will form a useful
 contribution to risk analytics and model standardisation, but WITHOUT
 ANY WARRANTY; without even the implied warranty of MERCHANTABILITY or
 FITNESS FOR A PARTICULAR PURPOSE. See the license for more details.
*/

/*! \file lgmimpliedyieldtermstructure.hpp
    \brief yield term structure implied by a LGM model
    \ingroup models
*/

#ifndef quantext_lgm_implied_yts_hpp
#define quantext_lgm_implied_yts_hpp

#include <qle/models/lgm.hpp>

#include <ql/termstructures/yieldtermstructure.hpp>

namespace QuantExt {
using namespace QuantLib;

//! Lgm Implied Yield Term Structure
/*! The termstructure has the reference date of the model's
    termstructure at construction, but you can vary this
    as well as the state.
    The purely time based variant is mainly there for
    perfomance reasons, note that it does not provide the
    full term structure interface and does not send
    notifications on reference time updates.

        \ingroup models
 */

class LgmImpliedYieldTermStructure : public YieldTermStructure {
public:
    LgmImpliedYieldTermStructure(const boost::shared_ptr<LinearGaussMarkovModel>& model,
                                 const DayCounter& dc = DayCounter(), const bool purelyTimeBased = false,
                                 const bool cacheValues = false);

    Date maxDate() const;
    Time maxTime() const;

    const Date& referenceDate() const;

    virtual void referenceDate(const Date& d);
    virtual void referenceTime(const Time t);
    void state(const Real s);
    void move(const Date& d, const Real s);
    void move(const Time t, const Real s);

    virtual void update();

protected:
    Real discountImpl(Time t) const;
    mutable Real dt_;
    mutable Real zeta_;
    mutable Real Ht_;
    bool cacheValues_;
    
    const boost::shared_ptr<LinearGaussMarkovModel> model_;
    const bool purelyTimeBased_;
    Date referenceDate_;
    Real relativeTime_, state_;
};

//! Lgm Implied Yts Fwd Corrected
/*! the target curve should have a reference date consistent with
  the model's term structure

  \ingroup models
*/
class LgmImpliedYtsFwdFwdCorrected : public LgmImpliedYieldTermStructure {
public:
    LgmImpliedYtsFwdFwdCorrected(const boost::shared_ptr<LinearGaussMarkovModel>& model,
                                 const Handle<YieldTermStructure> targetCurve, const DayCounter& dc = DayCounter(),
                                 const bool purelyTimeBased = false, const bool cacheValues = false);

    void referenceDate(const Date& d);
    void referenceTime(const Time t);

protected:
    Real discountImpl(Time t) const;
    

private:
    const Handle<YieldTermStructure> targetCurve_;
};

//! Lgm Implied Yts Spot Corrected
/*! the target curve should have a reference date consistent with
  the model's term structure

  \ingroup models
*/
class LgmImpliedYtsSpotCorrected : public LgmImpliedYieldTermStructure {
public:
    LgmImpliedYtsSpotCorrected(const boost::shared_ptr<LinearGaussMarkovModel>& model,
                               const Handle<YieldTermStructure> targetCurve, const DayCounter& dc,
                               const bool purelyTimeBased, const bool cacheValues = false);

protected:
    Real discountImpl(Time t) const;

private:
    const Handle<YieldTermStructure> targetCurve_;
};

// inline

inline Date LgmImpliedYieldTermStructure::maxDate() const {
    // we don't care - let the underlying classes throw
    // exceptions if applicable
    return Date::maxDate();
}

inline Time LgmImpliedYieldTermStructure::maxTime() const {
    // see maxDate
    return QL_MAX_REAL;
}

inline const Date& LgmImpliedYieldTermStructure::referenceDate() const {
    QL_REQUIRE(!purelyTimeBased_, "reference date not available for purely "
                                  "time based term structure");
    return referenceDate_;
}

inline void LgmImpliedYieldTermStructure::referenceDate(const Date& d) {
    QL_REQUIRE(!purelyTimeBased_, "reference date not available for purely "
                                  "time based term structure");
    referenceDate_ = d;
    update();
}

inline void LgmImpliedYtsFwdFwdCorrected::referenceDate(const Date& d) {
    QL_REQUIRE(!purelyTimeBased_, "reference date not available for purely "
                                  "time based term structure");
    Date oldDate = referenceDate_;
    referenceDate_ = d;
    update();
    if (cacheValues_ && oldDate != referenceDate_) {
        dt_ = targetCurve_->discount(relativeTime_);
        zeta_ = model_->parametrization()->zeta(relativeTime_);
        Ht_ = model_->parametrization()->H(relativeTime_);
    }
}

inline void LgmImpliedYieldTermStructure::referenceTime(const Time t) {
    QL_REQUIRE(purelyTimeBased_, "reference time can only be set for purely "
                                 "time based term structure");
    relativeTime_ = t;
    notifyObservers();
}

inline void LgmImpliedYtsFwdFwdCorrected::referenceTime(const Time t) {
    QL_REQUIRE(purelyTimeBased_, "reference time can only be set for purely "
                                 "time based term structure");
    if (cacheValues_ && relativeTime_ != t) {
        dt_ = targetCurve_->discount(t);
        zeta_ = model_->parametrization()->zeta(t);
        Ht_ = model_->parametrization()->H(t);
    }
    relativeTime_ = t;

    notifyObservers();
}

inline void LgmImpliedYieldTermStructure::state(const Real s) {
    state_ = s;
    notifyObservers();
}

inline void LgmImpliedYieldTermStructure::move(const Date& d, const Real s) {

    state_ = s;
    referenceDate(d);
}

inline void LgmImpliedYieldTermStructure::move(const Time t, const Real s) {
    state_ = s;
    referenceTime(t);
    
    notifyObservers();
}

inline void LgmImpliedYieldTermStructure::update() {
    if (!purelyTimeBased_) {
        relativeTime_ =
            dayCounter().yearFraction(model_->parametrization()->termStructure()->referenceDate(), referenceDate_);
        
    }

    notifyObservers();
}

inline Real LgmImpliedYieldTermStructure::discountImpl(Time t) const {
    QL_REQUIRE(t >= 0.0, "negative time (" << t << ") given");
    return model_->discountBond(relativeTime_, relativeTime_ + t, state_);
}

inline Real LgmImpliedYtsFwdFwdCorrected::discountImpl(Time t) const {
    QL_REQUIRE(t >= 0.0, "negative time (" << t << ") given");
<<<<<<< HEAD
    // if t and relativTime_ are close enough the discountBond value is takne to be ~1
    if (QuantLib::close_enough(relativeTime_, 0.0)) {
=======
    //if relativeTime_ is close to zero, we return the discount factor directly from the target curve
    if (close_enough(relativeTime_, 0.0)) {
>>>>>>> 1627a486
        return targetCurve_->discount(t);
    } else {
        Real HT = model_->parametrization()->H(relativeTime_ + t);
        if (!cacheValues_) {
            dt_ = targetCurve_->discount(relativeTime_);
            zeta_ = model_->parametrization()->zeta(relativeTime_);
            Ht_ = model_->parametrization()->H(relativeTime_);
        }
        return std::exp(-(HT - Ht_) * state_ - 0.5 * (HT * HT - Ht_ * Ht_) * zeta_) * targetCurve_->discount(relativeTime_ + t) / dt_;
    }
}

inline Real LgmImpliedYtsSpotCorrected::discountImpl(Time t) const {
    QL_REQUIRE(t >= 0.0, "negative time (" << t << ") given");
    return LgmImpliedYieldTermStructure::discountImpl(t) * targetCurve_->discount(t) *
           model_->parametrization()->termStructure()->discount(relativeTime_) /
           model_->parametrization()->termStructure()->discount(relativeTime_ + t);
}

} // namespace QuantExt

#endif<|MERGE_RESOLUTION|>--- conflicted
+++ resolved
@@ -211,13 +211,8 @@
 
 inline Real LgmImpliedYtsFwdFwdCorrected::discountImpl(Time t) const {
     QL_REQUIRE(t >= 0.0, "negative time (" << t << ") given");
-<<<<<<< HEAD
-    // if t and relativTime_ are close enough the discountBond value is takne to be ~1
-    if (QuantLib::close_enough(relativeTime_, 0.0)) {
-=======
     //if relativeTime_ is close to zero, we return the discount factor directly from the target curve
     if (close_enough(relativeTime_, 0.0)) {
->>>>>>> 1627a486
         return targetCurve_->discount(t);
     } else {
         Real HT = model_->parametrization()->H(relativeTime_ + t);
