﻿<?xml version="1.0" encoding="utf-8"?>
<Project ToolsVersion="4.0" xmlns="http://schemas.microsoft.com/developer/msbuild/2003">
  <ItemGroup>
    <ClInclude Include="qle\quantext.hpp" />
    <ClInclude Include="qle\quotes\logquote.hpp">
      <Filter>quotes</Filter>
    </ClInclude>
    <ClInclude Include="qle\auto_link.hpp" />
    <ClInclude Include="qle\currencies\africa.hpp">
      <Filter>currencies</Filter>
    </ClInclude>
    <ClInclude Include="qle\currencies\america.hpp">
      <Filter>currencies</Filter>
    </ClInclude>
    <ClInclude Include="qle\currencies\asia.hpp">
      <Filter>currencies</Filter>
    </ClInclude>
    <ClInclude Include="qle\indexes\genericiborindex.hpp">
      <Filter>indexes</Filter>
    </ClInclude>
    <ClInclude Include="qle\indexes\ibor\audbbsw.hpp">
      <Filter>indexes\ibor</Filter>
    </ClInclude>
    <ClInclude Include="qle\indexes\ibor\chftois.hpp">
      <Filter>indexes\ibor</Filter>
    </ClInclude>
    <ClInclude Include="qle\indexes\ibor\czkpribor.hpp">
      <Filter>indexes\ibor</Filter>
    </ClInclude>
    <ClInclude Include="qle\indexes\ibor\dkkcibor.hpp">
      <Filter>indexes\ibor</Filter>
    </ClInclude>
    <ClInclude Include="qle\indexes\ibor\hkdhibor.hpp">
      <Filter>indexes\ibor</Filter>
    </ClInclude>
    <ClInclude Include="qle\indexes\ibor\hufbubor.hpp">
      <Filter>indexes\ibor</Filter>
    </ClInclude>
    <ClInclude Include="qle\indexes\ibor\idridrfix.hpp">
      <Filter>indexes\ibor</Filter>
    </ClInclude>
    <ClInclude Include="qle\indexes\ibor\inrmifor.hpp">
      <Filter>indexes\ibor</Filter>
    </ClInclude>
    <ClInclude Include="qle\indexes\ibor\mxntiie.hpp">
      <Filter>indexes\ibor</Filter>
    </ClInclude>
    <ClInclude Include="qle\indexes\ibor\noknibor.hpp">
      <Filter>indexes\ibor</Filter>
    </ClInclude>
    <ClInclude Include="qle\indexes\ibor\nzdbkbm.hpp">
      <Filter>indexes\ibor</Filter>
    </ClInclude>
    <ClInclude Include="qle\indexes\ibor\plnwibor.hpp">
      <Filter>indexes\ibor</Filter>
    </ClInclude>
    <ClInclude Include="qle\indexes\ibor\sekstibor.hpp">
      <Filter>indexes\ibor</Filter>
    </ClInclude>
    <ClInclude Include="qle\indexes\ibor\sgdsibor.hpp">
      <Filter>indexes\ibor</Filter>
    </ClInclude>
    <ClInclude Include="qle\indexes\ibor\sgdsor.hpp">
      <Filter>indexes\ibor</Filter>
    </ClInclude>
    <ClInclude Include="qle\indexes\ibor\skkbribor.hpp">
      <Filter>indexes\ibor</Filter>
    </ClInclude>
    <ClInclude Include="qle\indexes\ibor\tonar.hpp">
      <Filter>indexes\ibor</Filter>
    </ClInclude>
    <ClInclude Include="qle\termstructures\interpolateddiscountcurve.hpp">
      <Filter>termstructures</Filter>
    </ClInclude>
    <ClInclude Include="qle\cashflows\averageonindexedcoupon.hpp">
      <Filter>cashflows</Filter>
    </ClInclude>
    <ClInclude Include="qle\cashflows\averageonindexedcouponpricer.hpp">
      <Filter>cashflows</Filter>
    </ClInclude>
    <ClInclude Include="qle\cashflows\couponpricer.hpp">
      <Filter>cashflows</Filter>
    </ClInclude>
    <ClInclude Include="qle\cashflows\subperiodscoupon.hpp">
      <Filter>cashflows</Filter>
    </ClInclude>
    <ClInclude Include="qle\cashflows\subperiodscouponpricer.hpp">
      <Filter>cashflows</Filter>
    </ClInclude>
    <ClInclude Include="qle\instruments\averageois.hpp">
      <Filter>instruments</Filter>
    </ClInclude>
    <ClInclude Include="qle\instruments\crossccybasisswap.hpp">
      <Filter>instruments</Filter>
    </ClInclude>
    <ClInclude Include="qle\instruments\crossccyswap.hpp">
      <Filter>instruments</Filter>
    </ClInclude>
    <ClInclude Include="qle\instruments\fxforward.hpp">
      <Filter>instruments</Filter>
    </ClInclude>
    <ClInclude Include="qle\instruments\makeaverageois.hpp">
      <Filter>instruments</Filter>
    </ClInclude>
    <ClInclude Include="qle\instruments\tenorbasisswap.hpp">
      <Filter>instruments</Filter>
    </ClInclude>
    <ClInclude Include="qle\pricingengines\crossccyswapengine.hpp">
      <Filter>pricingengines</Filter>
    </ClInclude>
    <ClInclude Include="qle\pricingengines\discountingfxforwardengine.hpp">
      <Filter>pricingengines</Filter>
    </ClInclude>
    <ClInclude Include="qle\termstructures\averageoisratehelper.hpp">
      <Filter>termstructures</Filter>
    </ClInclude>
    <ClInclude Include="qle\termstructures\basistwoswaphelper.hpp">
      <Filter>termstructures</Filter>
    </ClInclude>
    <ClInclude Include="qle\termstructures\crossccybasisswaphelper.hpp">
      <Filter>termstructures</Filter>
    </ClInclude>
    <ClInclude Include="qle\termstructures\oisratehelper.hpp">
      <Filter>termstructures</Filter>
    </ClInclude>
    <ClInclude Include="qle\termstructures\tenorbasisswaphelper.hpp">
      <Filter>termstructures</Filter>
    </ClInclude>
    <ClInclude Include="qle\instruments\currencyswap.hpp">
      <Filter>instruments</Filter>
    </ClInclude>
    <ClInclude Include="qle\instruments\oibasisswap.hpp">
      <Filter>instruments</Filter>
    </ClInclude>
    <ClInclude Include="qle\instruments\oiccbasisswap.hpp">
      <Filter>instruments</Filter>
    </ClInclude>
    <ClInclude Include="qle\models\crossassetanalytics.hpp">
      <Filter>models</Filter>
    </ClInclude>
    <ClInclude Include="qle\models\crossassetanalyticsbase.hpp">
      <Filter>models</Filter>
    </ClInclude>
    <ClInclude Include="qle\models\crossassetmodel.hpp">
      <Filter>models</Filter>
    </ClInclude>
    <ClInclude Include="qle\models\fxbsconstantparametrization.hpp">
      <Filter>models</Filter>
    </ClInclude>
    <ClInclude Include="qle\models\fxbsparametrization.hpp">
      <Filter>models</Filter>
    </ClInclude>
    <ClInclude Include="qle\models\fxbspiecewiseconstantparametrization.hpp">
      <Filter>models</Filter>
    </ClInclude>
    <ClInclude Include="qle\models\gaussian1dcrossassetadaptor.hpp">
      <Filter>models</Filter>
    </ClInclude>
    <ClInclude Include="qle\models\irlgm1fconstantparametrization.hpp">
      <Filter>models</Filter>
    </ClInclude>
    <ClInclude Include="qle\models\irlgm1fparametrization.hpp">
      <Filter>models</Filter>
    </ClInclude>
    <ClInclude Include="qle\models\irlgm1fpiecewiseconstanthullwhiteadaptor.hpp">
      <Filter>models</Filter>
    </ClInclude>
    <ClInclude Include="qle\models\irlgm1fpiecewiseconstantparametrization.hpp">
      <Filter>models</Filter>
    </ClInclude>
    <ClInclude Include="qle\models\irlgm1fpiecewiselinearparametrization.hpp">
      <Filter>models</Filter>
    </ClInclude>
    <ClInclude Include="qle\models\lgm.hpp">
      <Filter>models</Filter>
    </ClInclude>
    <ClInclude Include="qle\models\lgmimpliedyieldtermstructure.hpp">
      <Filter>models</Filter>
    </ClInclude>
    <ClInclude Include="qle\models\linkablecalibratedmodel.hpp">
      <Filter>models</Filter>
    </ClInclude>
    <ClInclude Include="qle\models\parametrization.hpp">
      <Filter>models</Filter>
    </ClInclude>
    <ClInclude Include="qle\models\piecewiseconstanthelper.hpp">
      <Filter>models</Filter>
    </ClInclude>
    <ClInclude Include="qle\models\pseudoparameter.hpp">
      <Filter>models</Filter>
    </ClInclude>
    <ClInclude Include="qle\methods\multipathgeneratorbase.hpp">
      <Filter>methods</Filter>
    </ClInclude>
    <ClInclude Include="qle\pricingengines\analyticcclgmfxoptionengine.hpp">
      <Filter>pricingengines</Filter>
    </ClInclude>
    <ClInclude Include="qle\pricingengines\analyticlgmswaptionengine.hpp">
      <Filter>pricingengines</Filter>
    </ClInclude>
    <ClInclude Include="qle\pricingengines\discountingcurrencyswapengine.hpp">
      <Filter>pricingengines</Filter>
    </ClInclude>
    <ClInclude Include="qle\pricingengines\numericlgmswaptionengine.hpp">
      <Filter>pricingengines</Filter>
    </ClInclude>
    <ClInclude Include="qle\pricingengines\oiccbasisswapengine.hpp">
      <Filter>pricingengines</Filter>
    </ClInclude>
    <ClInclude Include="qle\processes\crossassetstateprocess.hpp">
      <Filter>processes</Filter>
    </ClInclude>
    <ClInclude Include="qle\processes\irlgm1fstateprocess.hpp">
      <Filter>processes</Filter>
    </ClInclude>
    <ClInclude Include="qle\termstructures\blackinvertedvoltermstructure.hpp">
      <Filter>termstructures</Filter>
    </ClInclude>
    <ClInclude Include="qle\termstructures\dynamicblackvoltermstructure.hpp">
      <Filter>termstructures</Filter>
    </ClInclude>
    <ClInclude Include="qle\termstructures\dynamicswaptionvolmatrix.hpp">
      <Filter>termstructures</Filter>
    </ClInclude>
    <ClInclude Include="qle\termstructures\oibasisswaphelper.hpp">
      <Filter>termstructures</Filter>
    </ClInclude>
    <ClInclude Include="qle\termstructures\oiccbasisswaphelper.hpp">
      <Filter>termstructures</Filter>
    </ClInclude>
    <ClInclude Include="qle\termstructures\staticallycorrectedyieldtermstructure.hpp">
      <Filter>termstructures</Filter>
    </ClInclude>
    <ClInclude Include="qle\termstructures\hazardspreadeddefaulttermstructure.hpp">
      <Filter>termstructures</Filter>
    </ClInclude>
    <ClInclude Include="qle\models\crossassetmodelimpliedfxvoltermstructure.hpp">
      <Filter>models</Filter>
    </ClInclude>
    <ClInclude Include="qle\termstructures\blackvariancecurve3.hpp">
      <Filter>termstructures</Filter>
    </ClInclude>
    <ClInclude Include="qle\termstructures\blackvariancesurfacemoneyness.hpp">
      <Filter>termstructures</Filter>
    </ClInclude>
    <ClInclude Include="qle\pricingengines\discountingswapenginemulticurve.hpp">
      <Filter>pricingengines</Filter>
    </ClInclude>
    <ClInclude Include="qle\termstructures\datedstrippedoptionlet.hpp">
      <Filter>termstructures</Filter>
    </ClInclude>
    <ClInclude Include="qle\termstructures\datedstrippedoptionletadapter.hpp">
      <Filter>termstructures</Filter>
    </ClInclude>
    <ClInclude Include="qle\termstructures\datedstrippedoptionletbase.hpp">
      <Filter>termstructures</Filter>
    </ClInclude>
    <ClInclude Include="qle\termstructures\dynamicoptionletvolatilitystructure.hpp">
      <Filter>termstructures</Filter>
    </ClInclude>
    <ClInclude Include="qle\indexes\fxindex.hpp">
      <Filter>indexes</Filter>
    </ClInclude>
    <ClInclude Include="qle\cashflows\floatingratefxlinkednotionalcoupon.hpp">
      <Filter>cashflows</Filter>
    </ClInclude>
    <ClInclude Include="qle\cashflows\fxlinkedcashflow.hpp">
      <Filter>cashflows</Filter>
    </ClInclude>
    <ClInclude Include="qle\termstructures\optionletstripper1.hpp">
      <Filter>termstructures</Filter>
    </ClInclude>
    <ClInclude Include="qle\termstructures\optionletstripper2.hpp">
      <Filter>termstructures</Filter>
    </ClInclude>
    <ClInclude Include="qle\termstructures\swaptionvolatilityconverter.hpp">
      <Filter>termstructures</Filter>
    </ClInclude>
    <ClInclude Include="qle\termstructures\interpolateddiscountcurve2.hpp">
      <Filter>termstructures</Filter>
    </ClInclude>
    <ClInclude Include="qle\termstructures\spreadedoptionletvolatility.hpp">
      <Filter>termstructures</Filter>
    </ClInclude>
    <ClInclude Include="qle\termstructures\spreadedsmilesection.hpp">
      <Filter>termstructures</Filter>
    </ClInclude>
    <ClInclude Include="qle\termstructures\spreadedswaptionvolatility.hpp">
      <Filter>termstructures</Filter>
    </ClInclude>
    <ClInclude Include="qle\termstructures\dynamicstype.hpp">
      <Filter>termstructures</Filter>
    </ClInclude>
    <ClInclude Include="qle\instruments\deposit.hpp">
      <Filter>instruments</Filter>
    </ClInclude>
    <ClInclude Include="qle\pricingengines\depositengine.hpp">
      <Filter>pricingengines</Filter>
    </ClInclude>
    <ClInclude Include="qle\termstructures\strippedoptionletadapter2.hpp">
      <Filter>termstructures</Filter>
    </ClInclude>
    <ClInclude Include="qle\pricingengines\discountingequityforwardengine.hpp">
      <Filter>pricingengines</Filter>
    </ClInclude>
    <ClInclude Include="qle\instruments\equityforward.hpp">
      <Filter>instruments</Filter>
    </ClInclude>
    <ClInclude Include="qle\indexes\inflationindexwrapper.hpp">
      <Filter>indexes</Filter>
    </ClInclude>
    <ClInclude Include="qle\indexes\ibor\twdtaibor.hpp">
      <Filter>indexes\ibor</Filter>
    </ClInclude>
    <ClInclude Include="qle\indexes\ibor\myrklibor.hpp">
      <Filter>indexes\ibor</Filter>
    </ClInclude>
    <ClInclude Include="qle\indexes\ibor\krwkoribor.hpp">
      <Filter>indexes\ibor</Filter>
    </ClInclude>
    <ClInclude Include="qle\pricingengines\discountingriskybondengine.hpp">
      <Filter>pricingengines</Filter>
    </ClInclude>
    <ClInclude Include="qle\models\crossassetmodelimpliedeqvoltermstructure.hpp">
      <Filter>models</Filter>
    </ClInclude>
    <ClInclude Include="qle\models\eqbsconstantparametrization.hpp">
      <Filter>models</Filter>
    </ClInclude>
    <ClInclude Include="qle\models\eqbsparametrization.hpp">
      <Filter>models</Filter>
    </ClInclude>
    <ClInclude Include="qle\models\eqbspiecewiseconstantparametrization.hpp">
      <Filter>models</Filter>
    </ClInclude>
    <ClInclude Include="qle\pricingengines\analyticxassetlgmeqoptionengine.hpp">
      <Filter>pricingengines</Filter>
    </ClInclude>
    <ClInclude Include="qle\models\fxeqoptionhelper.hpp">
      <Filter>models</Filter>
    </ClInclude>
    <ClInclude Include="qle\instruments\subperiodsswap.hpp">
      <Filter>instruments</Filter>
    </ClInclude>
    <ClInclude Include="qle\termstructures\subperiodsswaphelper.hpp">
      <Filter>termstructures</Filter>
    </ClInclude>
    <ClInclude Include="qle\instruments\cdsoption.hpp">
      <Filter>instruments</Filter>
    </ClInclude>
    <ClInclude Include="qle\models\cdsoptionhelper.hpp">
      <Filter>models</Filter>
    </ClInclude>
    <ClInclude Include="qle\models\cpicapfloorhelper.hpp">
      <Filter>models</Filter>
    </ClInclude>
    <ClInclude Include="qle\models\crlgm1fparametrization.hpp">
      <Filter>models</Filter>
    </ClInclude>
    <ClInclude Include="qle\models\infdkparametrization.hpp">
      <Filter>models</Filter>
    </ClInclude>
    <ClInclude Include="qle\models\lgmimplieddefaulttermstructure.hpp">
      <Filter>models</Filter>
    </ClInclude>
    <ClInclude Include="qle\pricingengines\analyticdkcpicapfloorengine.hpp">
      <Filter>pricingengines</Filter>
    </ClInclude>
    <ClInclude Include="qle\pricingengines\analyticlgmcdsoptionengine.hpp">
      <Filter>pricingengines</Filter>
    </ClInclude>
    <ClInclude Include="qle\pricingengines\blackcdsoptionengine.hpp">
      <Filter>pricingengines</Filter>
    </ClInclude>
    <ClInclude Include="qle\termstructures\survivalprobabilitycurve.hpp">
      <Filter>termstructures</Filter>
    </ClInclude>
    <ClInclude Include="qle\termstructures\blackvolsurfacewithatm.hpp">
      <Filter>termstructures</Filter>
    </ClInclude>
    <ClInclude Include="qle\pricingengines\midpointcdsengine.hpp">
      <Filter>pricingengines</Filter>
    </ClInclude>
    <ClInclude Include="qle\indexes\ibor\twdtaibor.hpp">
      <Filter>indexes\ibor</Filter>
    </ClInclude>
    <ClInclude Include="qle\indexes\ibor\myrklibor.hpp">
      <Filter>indexes\ibor</Filter>
    </ClInclude>
    <ClInclude Include="qle\indexes\ibor\krwkoribor.hpp">
      <Filter>indexes\ibor</Filter>
    </ClInclude>
    <ClInclude Include="qle\instruments\makecds.hpp">
      <Filter>instruments</Filter>
    </ClInclude>
    <ClInclude Include="qle\instruments\creditdefaultswap.hpp">
      <Filter>instruments</Filter>
    </ClInclude>
    <ClInclude Include="qle\termstructures\defaultprobabilityhelpers.hpp">
      <Filter>termstructures</Filter>
    </ClInclude>
    <ClInclude Include="qle\pricingengines\discountingriskybondengine.hpp">
      <Filter>pricingengines</Filter>
    </ClInclude>
    <ClInclude Include="qle\termstructures\swaptionvolcubewithatm.hpp">
      <Filter>termstructures</Filter>
    </ClInclude>
    <ClInclude Include="qle\termstructures\swaptionvolcube2.hpp">
      <Filter>termstructures</Filter>
    </ClInclude>
    <ClInclude Include="qle\termstructures\swaptionvolconstantspread.hpp">
      <Filter>termstructures</Filter>
    </ClInclude>
    <ClInclude Include="qle\termstructures\fxblackvolsurface.hpp">
      <Filter>termstructures</Filter>
    </ClInclude>
    <ClInclude Include="qle\termstructures\fxsmilesection.hpp">
      <Filter>termstructures</Filter>
    </ClInclude>
    <ClInclude Include="qle\termstructures\fxvannavolgasmilesection.hpp">
      <Filter>termstructures</Filter>
    </ClInclude>
    <ClInclude Include="qle\instruments\payment.hpp">
      <Filter>instruments</Filter>
    </ClInclude>
    <ClInclude Include="qle\pricingengines\paymentdiscountingengine.hpp">
      <Filter>pricingengines</Filter>
    </ClInclude>
    <ClInclude Include="qle\math\flatextrapolation.hpp">
      <Filter>math</Filter>
    </ClInclude>
    <ClInclude Include="qle\math\nadarayawatson.hpp">
      <Filter>math</Filter>
    </ClInclude>
    <ClInclude Include="qle\math\stabilisedglls.hpp">
      <Filter>math</Filter>
    </ClInclude>
    <ClInclude Include="qle\termstructures\equityvolconstantspread.hpp">
      <Filter>termstructures</Filter>
    </ClInclude>
    <ClInclude Include="qle\cashflows\floatingannuitycoupon.hpp">
      <Filter>cashflows</Filter>
    </ClInclude>
    <ClInclude Include="qle\cashflows\floatingannuitynominal.hpp">
      <Filter>cashflows</Filter>
    </ClInclude>
    <ClInclude Include="qle\indexes\ibor\corra.hpp">
      <Filter>indexes\ibor</Filter>
    </ClInclude>
    <ClInclude Include="qle\termstructures\immfraratehelper.hpp">
      <Filter>termstructures</Filter>
    </ClInclude>
    <ClInclude Include="qle\math\trace.hpp">
      <Filter>math</Filter>
    </ClInclude>
    <ClInclude Include="qle\math\deltagammavar.hpp">
      <Filter>math</Filter>
    </ClInclude>
    <ClInclude Include="qle\models\dkimpliedzeroinflationtermstructure.hpp">
      <Filter>models</Filter>
    </ClInclude>
    <ClInclude Include="qle\indexes\inflationindexobserver.hpp">
      <Filter>indexes</Filter>
    </ClInclude>
    <ClInclude Include="qle\termstructures\zeroinflationcurveobserverstatic.hpp">
      <Filter>termstructures</Filter>
    </ClInclude>
    <ClInclude Include="qle\models\dkimpliedyoyinflationtermstructure.hpp">
      <Filter>models</Filter>
    </ClInclude>
    <ClInclude Include="qle\termstructures\zeroinflationcurveobservermoving.hpp">
      <Filter>termstructures</Filter>
    </ClInclude>
    <ClInclude Include="qle\termstructures\yoyinflationcurveobservermoving.hpp">
      <Filter>termstructures</Filter>
    </ClInclude>
    <ClInclude Include="qle\termstructures\yoyinflationcurveobserverstatic.hpp">
      <Filter>termstructures</Filter>
    </ClInclude>
    <ClInclude Include="qle\termstructures\pricecurve.hpp">
      <Filter>termstructures</Filter>
    </ClInclude>
    <ClInclude Include="qle\termstructures\pricetermstructure.hpp">
      <Filter>termstructures</Filter>
    </ClInclude>
    <ClInclude Include="qle\pricingengines\discountingcommodityforwardengine.hpp">
      <Filter>pricingengines</Filter>
    </ClInclude>
    <ClInclude Include="qle\instruments\commodityforward.hpp">
      <Filter>instruments</Filter>
    </ClInclude>
    <ClInclude Include="qle\termstructures\pricetermstructureadapter.hpp">
      <Filter>termstructures</Filter>
    </ClInclude>
    <ClInclude Include="qle\cashflows\quantocouponpricer.hpp">
      <Filter>cashflows</Filter>
    </ClInclude>
    <ClInclude Include="qle\instruments\impliedbondspread.hpp">
      <Filter>instruments</Filter>
    </ClInclude>
    <ClInclude Include="qle\termstructures\yoyoptionletvolatilitysurface.hpp">
      <Filter>termstructures</Filter>
    </ClInclude>
    <ClInclude Include="qle\termstructures\yoyinflationoptionletvolstripper.hpp">
      <Filter>termstructures</Filter>
    </ClInclude>
    <ClInclude Include="qle\termstructures\interpolatedyoycapfloortermpricesurface.hpp">
      <Filter>termstructures</Filter>
    </ClInclude>
    <ClInclude Include="qle\cashflows\quantocouponpricer.hpp">
      <Filter>cashflows</Filter>
    </ClInclude>
    <ClInclude Include="qle\indexes\equityindex.hpp">
      <Filter>indexes</Filter>
    </ClInclude>
    <ClInclude Include="qle\indexes\ibor\dkkois.hpp">
      <Filter>indexes\ibor</Filter>
    </ClInclude>
    <ClInclude Include="qle\indexes\ibor\demlibor.hpp">
      <Filter>indexes\ibor</Filter>
    </ClInclude>
    <ClInclude Include="qle\indexes\ibor\chfsaron.hpp">
      <Filter>indexes\ibor</Filter>
    </ClInclude>
    <ClInclude Include="qle\indexes\ibor\saibor.hpp">
      <Filter>indexes\ibor</Filter>
    </ClInclude>
    <ClInclude Include="qle\indexes\ibor\seksior.hpp">
      <Filter>indexes\ibor</Filter>
    </ClInclude>
    <ClInclude Include="qle\indexes\bmaindexwrapper.hpp">
      <Filter>indexes</Filter>
    </ClInclude>
    <ClInclude Include="qle\instruments\fixedbmaswap.hpp">
      <Filter>instruments</Filter>
    </ClInclude>
    <ClInclude Include="qle\calendars\chile.hpp">
      <Filter>time\calendars</Filter>
    </ClInclude>
    <ClInclude Include="qle\calendars\colombia.hpp">
      <Filter>time\calendars</Filter>
    </ClInclude>
    <ClInclude Include="qle\calendars\malaysia.hpp">
      <Filter>time\calendars</Filter>
    </ClInclude>
    <ClInclude Include="qle\calendars\peru.hpp">
      <Filter>time\calendars</Filter>
    </ClInclude>
    <ClInclude Include="qle\calendars\philippines.hpp">
      <Filter>time\calendars</Filter>
    </ClInclude>
    <ClInclude Include="qle\calendars\thailand.hpp">
      <Filter>time\calendars</Filter>
    </ClInclude>
    <ClInclude Include="qle\calendars\switzerland.hpp">
      <Filter>time\calendars</Filter>
    </ClInclude>
    <ClInclude Include="qle\calendars\wmr.hpp">
      <Filter>time\calendars</Filter>
    </ClInclude>
    <ClInclude Include="qle\cashflows\equitycoupon.hpp">
      <Filter>cashflows</Filter>
    </ClInclude>
    <ClInclude Include="qle\cashflows\equitycouponpricer.hpp">
      <Filter>cashflows</Filter>
    </ClInclude>
    <ClInclude Include="qle\indexes\ibor\brlcdi.hpp">
      <Filter>indexes\ibor</Filter>
    </ClInclude>
    <ClInclude Include="qle\indexes\ibor\clpcamara.hpp">
      <Filter>indexes\ibor</Filter>
    </ClInclude>
    <ClInclude Include="qle\indexes\ibor\copibr.hpp">
      <Filter>indexes\ibor</Filter>
    </ClInclude>
    <ClInclude Include="qle\indexes\ibor\thbbibor.hpp">
      <Filter>indexes\ibor</Filter>
    </ClInclude>
    <ClInclude Include="qle\indexes\ibor\rubmosprime.hpp">
      <Filter>indexes\ibor</Filter>
    </ClInclude>
    <ClInclude Include="qle\indexes\ibor\phpphiref.hpp">
      <Filter>indexes\ibor</Filter>
    </ClInclude>
    <ClInclude Include="qle\termstructures\discountratiomodifiedcurve.hpp">
      <Filter>termstructures</Filter>
    </ClInclude>
    <ClInclude Include="qle\instruments\crossccyfixfloatswap.hpp">
      <Filter>instruments</Filter>
    </ClInclude>
    <ClInclude Include="qle\termstructures\crossccyfixfloatswaphelper.hpp">
      <Filter>termstructures</Filter>
    </ClInclude>
    <ClInclude Include="qle\indexes\region.hpp">
      <Filter>indexes</Filter>
    </ClInclude>
    <ClInclude Include="qle\indexes\secpi.hpp">
      <Filter>indexes</Filter>
    </ClInclude>
    <ClInclude Include="qle\indexes\dkcpi.hpp">
      <Filter>indexes</Filter>
    </ClInclude>
    <ClInclude Include="qle\indexes\ibor\nowa.hpp">
      <Filter>indexes\ibor</Filter>
    </ClInclude>
    <ClInclude Include="qle\cashflows\lognormalcmsspreadpricer.hpp">
      <Filter>cashflows</Filter>
    </ClInclude>
    <ClInclude Include="qle\instruments\crossccybasismtmresetswap.hpp">
      <Filter>instruments</Filter>
    </ClInclude>
    <ClInclude Include="qle\termstructures\crossccybasismtmresetswaphelper.hpp">
      <Filter>termstructures</Filter>
    </ClInclude>
    <ClInclude Include="qle\termstructures\probabilitytraits.hpp">
      <Filter>termstructures</Filter>
    </ClInclude>
    <ClInclude Include="qle\termstructures\capfloortermvolsurface.hpp">
      <Filter>termstructures</Filter>
    </ClInclude>
    <ClInclude Include="qle\termstructures\optionletstripper.hpp">
      <Filter>termstructures</Filter>
    </ClInclude>
    <ClInclude Include="qle\pricingengines\cpibacheliercapfloorengine.hpp">
      <Filter>pricingengines</Filter>
    </ClInclude>
    <ClInclude Include="qle\pricingengines\cpiblackcapfloorengine.hpp">
      <Filter>pricingengines</Filter>
    </ClInclude>
    <ClInclude Include="qle\pricingengines\cpicapfloorengines.hpp">
      <Filter>pricingengines</Filter>
    </ClInclude>
    <ClInclude Include="qle\currencies\metals.hpp">
      <Filter>currencies</Filter>
    </ClInclude>
    <ClInclude Include="qle\calendars\france.hpp">
      <Filter>time\calendars</Filter>
    </ClInclude>
    <ClInclude Include="qle\calendars\netherlands.hpp">
      <Filter>time\calendars</Filter>
    </ClInclude>
    <ClInclude Include="qle\models\cmscaphelper.hpp">
      <Filter>models</Filter>
    </ClInclude>
    <ClInclude Include="qle\quotes\exceptionquote.hpp">
      <Filter>quotes</Filter>
    </ClInclude>
    <ClInclude Include="qle\termstructures\correlationtermstructure.hpp">
      <Filter>termstructures</Filter>
    </ClInclude>
    <ClInclude Include="qle\termstructures\flatcorrelation.hpp">
      <Filter>termstructures</Filter>
    </ClInclude>
    <ClInclude Include="qle\termstructures\interpolatedcorrelationcurve.hpp">
      <Filter>termstructures</Filter>
    </ClInclude>
    <ClInclude Include="qle\math\fillemptymatrix.hpp">
      <Filter>math</Filter>
    </ClInclude>
    <ClInclude Include="qle\cashflows\brlcdicouponpricer.hpp">
      <Filter>cashflows</Filter>
    </ClInclude>
    <ClInclude Include="qle\instruments\brlcdiswap.hpp">
      <Filter>instruments</Filter>
    </ClInclude>
    <ClInclude Include="qle\termstructures\brlcdiratehelper.hpp">
      <Filter>termstructures</Filter>
    </ClInclude>
    <ClInclude Include="qle\time\yearcounter.hpp">
      <Filter>time</Filter>
    </ClInclude>
    <ClInclude Include="qle\math\fillemptymatrix.hpp">
      <Filter>math</Filter>
    </ClInclude>
    <ClInclude Include="qle\termstructures\optionletcurve.hpp">
      <Filter>termstructures</Filter>
    </ClInclude>
    <ClInclude Include="qle\termstructures\capfloorhelper.hpp">
      <Filter>termstructures</Filter>
    </ClInclude>
    <ClInclude Include="qle\termstructures\piecewiseoptionletcurve.hpp">
      <Filter>termstructures</Filter>
    </ClInclude>
    <ClInclude Include="qle\termstructures\piecewiseoptionletstripper.hpp">
      <Filter>termstructures</Filter>
    </ClInclude>
    <ClInclude Include="qle\termstructures\blackvariancesurfacesparse.hpp">
      <Filter>termstructures</Filter>
    </ClInclude>
    <ClInclude Include="qle\indexes\ibor\krwcd.hpp">
      <Filter>indexes\ibor</Filter>
    </ClInclude>
    <ClInclude Include="qle\termstructures\strippedoptionletadapter.hpp">
      <Filter>termstructures</Filter>
    </ClInclude>
    <ClInclude Include="qle\termstructures\optionletstripperwithatm.hpp">
      <Filter>termstructures</Filter>
    </ClInclude>
    <ClInclude Include="qle\cashflows\strippedcapflooredyoyinflationcoupon.hpp">
      <Filter>cashflows</Filter>
    </ClInclude>
    <ClInclude Include="qle\termstructures\equityforwardcurvestripper.hpp">
      <Filter>termstructures</Filter>
    </ClInclude>
    <ClInclude Include="qle\interpolators\optioninterpolator2d.hpp">
      <Filter>interpolators</Filter>
    </ClInclude>
    <ClInclude Include="qle\termstructures\optionpricesurface.hpp">
      <Filter>termstructures</Filter>
    </ClInclude>
    <ClInclude Include="qle\termstructures\strippedyoyinflationoptionletvol.hpp">
      <Filter>termstructures</Filter>
    </ClInclude>
    <ClInclude Include="qle\termstructures\strippedcpivolatilitystructure.hpp">
      <Filter>termstructures</Filter>
    </ClInclude>
    <ClInclude Include="qle\cashflows\strippedcapflooredyoyinflationcoupon.hpp">
      <Filter>termstructures</Filter>
    </ClInclude>
    <ClInclude Include="qle\pricingengines\discountingforwardbondengine.hpp">
      <Filter>pricingengines</Filter>
    </ClInclude>
    <ClInclude Include="qle\termstructures\dynamicyoyoptionletvolatilitystructure.hpp">
      <Filter>termstructures</Filter>
    </ClInclude>
    <ClInclude Include="qle\indexes\bondindex.hpp">
      <Filter>indexes</Filter>
    </ClInclude>
    <ClInclude Include="qle\instruments\forwardbond.hpp">
      <Filter>instruments</Filter>
    </ClInclude>
    <ClInclude Include="qle\termstructures\iterativebootstrap.hpp">
      <Filter>termstructures</Filter>
    </ClInclude>
    <ClInclude Include="qle\indexes\ibor\ilstelbor.hpp">
      <Filter>indexes\ibor</Filter>
    </ClInclude>
    <ClInclude Include="qle\indexes\ibor\idrjibor.hpp">
      <Filter>indexes\ibor</Filter>
    </ClInclude>
    <ClInclude Include="qle\termstructures\kinterpolatedyoyoptionletvolatilitysurface.hpp">
      <Filter>termstructures</Filter>
    </ClInclude>
    <ClInclude Include="qle\indexes\cacpi.hpp">
      <Filter>indexes</Filter>
    </ClInclude>
    <ClInclude Include="qle\termstructures\capfloortermvolcurve.hpp">
      <Filter>termstructures</Filter>
    </ClInclude>
    <ClInclude Include="qle\termstructures\piecewiseatmoptionletcurve.hpp">
      <Filter>termstructures</Filter>
    </ClInclude>
    <ClInclude Include="qle\pricingengines\baroneadesiwhaleyengine.hpp">
      <Filter>pricingengines</Filter>
    </ClInclude>
    <ClInclude Include="qle\indexes\commodityindex.hpp">
      <Filter>indexes</Filter>
    </ClInclude>
    <ClInclude Include="qle\indexes\ibor\primeindex.hpp">
      <Filter>indexes\ibor</Filter>
    </ClInclude>
    <ClInclude Include="qle\termstructures\blackvariancesurfacestddevs.hpp">
      <Filter>termstructures</Filter>
    </ClInclude>
    <ClInclude Include="qle\termstructures\blackmonotonevarvoltermstructure.hpp">
      <Filter>termstructures</Filter>
    </ClInclude>
    <ClInclude Include="qle\termstructures\crosscurrencypricetermstructure.hpp">
      <Filter>termstructures</Filter>
    </ClInclude>
    <ClInclude Include="qle\time\futureexpirycalculator.hpp">
      <Filter>time</Filter>
    </ClInclude>
    <ClInclude Include="qle\pricingengines\lgmconvolutionsolver.hpp">
      <Filter>pricingengines</Filter>
    </ClInclude>
    <ClInclude Include="qle\calendars\israel.hpp">
      <Filter>time\calendars</Filter>
    </ClInclude>
    <ClInclude Include="qle\instruments\rebatedexercise.hpp">
      <Filter>instruments</Filter>
    </ClInclude>
    <ClInclude Include="qle\indexes\ibor\ester.hpp">
      <Filter>indexes\ibor</Filter>
    </ClInclude>
    <ClInclude Include="qle\indexes\ibor\sofr.hpp">
      <Filter>indexes\ibor</Filter>
    </ClInclude>
    <ClInclude Include="qle\termstructures\blackvolsurfacedelta.hpp">
      <Filter>termstructures</Filter>
    </ClInclude>
    <ClInclude Include="qle\calendars\ice.hpp">
      <Filter>time\calendars</Filter>
    </ClInclude>
    <ClInclude Include="qle\calendars\cme.hpp">
      <Filter>time\calendars</Filter>
    </ClInclude>
    <ClInclude Include="qle\cashflows\commodityindexedaveragecashflow.hpp">
      <Filter>cashflows</Filter>
    </ClInclude>
    <ClInclude Include="qle\cashflows\commodityindexedcashflow.hpp">
      <Filter>cashflows</Filter>
    </ClInclude>
    <ClInclude Include="qle\termstructures\commodityaveragebasispricecurve.hpp">
      <Filter>termstructures</Filter>
    </ClInclude>
    <ClInclude Include="qle\termstructures\commoditybasispricecurve.hpp">
      <Filter>termstructures</Filter>
    </ClInclude>
    <ClInclude Include="qle\instruments\commodityapo.hpp">
      <Filter>instruments</Filter>
    </ClInclude>
    <ClInclude Include="qle\pricingengines\commodityapoengine.hpp">
      <Filter>pricingengines</Filter>
    </ClInclude>
    <ClInclude Include="qle\termstructures\aposurface.hpp">
      <Filter>termstructures</Filter>
    </ClInclude>
<<<<<<< HEAD
    <ClInclude Include="qle\cashflows\indexedcoupon.hpp">
      <Filter>cashflows</Filter>
=======
    <ClInclude Include="qle\termstructures\equityoptionsurfacestripper.hpp">
      <Filter>termstructures</Filter>
>>>>>>> ca415169
    </ClInclude>
  </ItemGroup>
  <ItemGroup>
    <Filter Include="cashflows">
      <UniqueIdentifier>{ac57ee4f-9a17-4951-81ac-3e12860a9758}</UniqueIdentifier>
    </Filter>
    <Filter Include="currencies">
      <UniqueIdentifier>{79e30257-9bec-4d68-80fd-a59215cc688d}</UniqueIdentifier>
    </Filter>
    <Filter Include="indexes">
      <UniqueIdentifier>{82767bdf-47a1-403a-9b50-1eae878635bf}</UniqueIdentifier>
    </Filter>
    <Filter Include="instruments">
      <UniqueIdentifier>{60e1a5ca-8e4a-4485-b7a9-b649d652d75f}</UniqueIdentifier>
    </Filter>
    <Filter Include="math">
      <UniqueIdentifier>{0596e69d-c306-44c7-a7af-5f511518e5d4}</UniqueIdentifier>
    </Filter>
    <Filter Include="models">
      <UniqueIdentifier>{740551aa-03ff-4017-89bb-2a031ea2308c}</UniqueIdentifier>
    </Filter>
    <Filter Include="pricingengines">
      <UniqueIdentifier>{ac2c272c-98ad-484a-ba8f-e3150a89e598}</UniqueIdentifier>
    </Filter>
    <Filter Include="quotes">
      <UniqueIdentifier>{1b1252f6-4c99-48e1-a82c-203520ed8d9f}</UniqueIdentifier>
    </Filter>
    <Filter Include="termstructures">
      <UniqueIdentifier>{c9ba9e6b-491e-44f6-99c5-1b560aff60df}</UniqueIdentifier>
    </Filter>
    <Filter Include="processes">
      <UniqueIdentifier>{a1c64987-285d-4622-b1bf-432f5c274486}</UniqueIdentifier>
    </Filter>
    <Filter Include="indexes\ibor">
      <UniqueIdentifier>{77001a78-e7fc-4940-b0db-d00314230010}</UniqueIdentifier>
    </Filter>
    <Filter Include="methods">
      <UniqueIdentifier>{dae20b1f-586f-4e4a-994a-73bda11865fd}</UniqueIdentifier>
    </Filter>
    <Filter Include="utilities">
      <UniqueIdentifier>{e0dfc578-ff16-4b64-a977-3cf9e8ebd310}</UniqueIdentifier>
    </Filter>
    <Filter Include="time">
      <UniqueIdentifier>{a613e638-0ceb-4ac4-8d1a-9533b2d31270}</UniqueIdentifier>
    </Filter>
    <Filter Include="time\calendars">
      <UniqueIdentifier>{127ebe18-cbb6-4387-b8ac-95cae7669e94}</UniqueIdentifier>
    </Filter>
    <Filter Include="interpolators">
      <UniqueIdentifier>{5afe79b0-37bd-4c42-a9f7-5df8719d365c}</UniqueIdentifier>
    </Filter>
  </ItemGroup>
  <ItemGroup>
    <ClCompile Include="qle\quotes\logquote.cpp">
      <Filter>quotes</Filter>
    </ClCompile>
    <ClCompile Include="qle\currencies\africa.cpp">
      <Filter>currencies</Filter>
    </ClCompile>
    <ClCompile Include="qle\currencies\america.cpp">
      <Filter>currencies</Filter>
    </ClCompile>
    <ClCompile Include="qle\currencies\asia.cpp">
      <Filter>currencies</Filter>
    </ClCompile>
    <ClCompile Include="qle\cashflows\averageonindexedcoupon.cpp">
      <Filter>cashflows</Filter>
    </ClCompile>
    <ClCompile Include="qle\cashflows\averageonindexedcouponpricer.cpp">
      <Filter>cashflows</Filter>
    </ClCompile>
    <ClCompile Include="qle\cashflows\couponpricer.cpp">
      <Filter>cashflows</Filter>
    </ClCompile>
    <ClCompile Include="qle\cashflows\subperiodscoupon.cpp">
      <Filter>cashflows</Filter>
    </ClCompile>
    <ClCompile Include="qle\cashflows\subperiodscouponpricer.cpp">
      <Filter>cashflows</Filter>
    </ClCompile>
    <ClCompile Include="qle\instruments\averageois.cpp">
      <Filter>instruments</Filter>
    </ClCompile>
    <ClCompile Include="qle\instruments\crossccybasisswap.cpp">
      <Filter>instruments</Filter>
    </ClCompile>
    <ClCompile Include="qle\instruments\crossccyswap.cpp">
      <Filter>instruments</Filter>
    </ClCompile>
    <ClCompile Include="qle\instruments\fxforward.cpp">
      <Filter>instruments</Filter>
    </ClCompile>
    <ClCompile Include="qle\instruments\makeaverageois.cpp">
      <Filter>instruments</Filter>
    </ClCompile>
    <ClCompile Include="qle\instruments\tenorbasisswap.cpp">
      <Filter>instruments</Filter>
    </ClCompile>
    <ClCompile Include="qle\pricingengines\crossccyswapengine.cpp">
      <Filter>pricingengines</Filter>
    </ClCompile>
    <ClCompile Include="qle\pricingengines\discountingfxforwardengine.cpp">
      <Filter>pricingengines</Filter>
    </ClCompile>
    <ClCompile Include="qle\termstructures\averageoisratehelper.cpp">
      <Filter>termstructures</Filter>
    </ClCompile>
    <ClCompile Include="qle\termstructures\basistwoswaphelper.cpp">
      <Filter>termstructures</Filter>
    </ClCompile>
    <ClCompile Include="qle\termstructures\crossccybasisswaphelper.cpp">
      <Filter>termstructures</Filter>
    </ClCompile>
    <ClCompile Include="qle\termstructures\oisratehelper.cpp">
      <Filter>termstructures</Filter>
    </ClCompile>
    <ClCompile Include="qle\termstructures\tenorbasisswaphelper.cpp">
      <Filter>termstructures</Filter>
    </ClCompile>
    <ClCompile Include="qle\instruments\currencyswap.cpp">
      <Filter>instruments</Filter>
    </ClCompile>
    <ClCompile Include="qle\instruments\oibasisswap.cpp">
      <Filter>instruments</Filter>
    </ClCompile>
    <ClCompile Include="qle\instruments\oiccbasisswap.cpp">
      <Filter>instruments</Filter>
    </ClCompile>
    <ClCompile Include="qle\models\crossassetanalytics.cpp">
      <Filter>models</Filter>
    </ClCompile>
    <ClCompile Include="qle\models\crossassetmodel.cpp">
      <Filter>models</Filter>
    </ClCompile>
    <ClCompile Include="qle\models\fxbsconstantparametrization.cpp">
      <Filter>models</Filter>
    </ClCompile>
    <ClCompile Include="qle\models\fxbsparametrization.cpp">
      <Filter>models</Filter>
    </ClCompile>
    <ClCompile Include="qle\models\fxbspiecewiseconstantparametrization.cpp">
      <Filter>models</Filter>
    </ClCompile>
    <ClCompile Include="qle\models\gaussian1dcrossassetadaptor.cpp">
      <Filter>models</Filter>
    </ClCompile>
    <ClCompile Include="qle\models\lgm.cpp">
      <Filter>models</Filter>
    </ClCompile>
    <ClCompile Include="qle\models\lgmimpliedyieldtermstructure.cpp">
      <Filter>models</Filter>
    </ClCompile>
    <ClCompile Include="qle\models\linkablecalibratedmodel.cpp">
      <Filter>models</Filter>
    </ClCompile>
    <ClCompile Include="qle\models\parametrization.cpp">
      <Filter>models</Filter>
    </ClCompile>
    <ClCompile Include="qle\models\piecewiseconstanthelper.cpp">
      <Filter>models</Filter>
    </ClCompile>
    <ClCompile Include="qle\methods\multipathgeneratorbase.cpp">
      <Filter>methods</Filter>
    </ClCompile>
    <ClCompile Include="qle\pricingengines\analyticcclgmfxoptionengine.cpp">
      <Filter>pricingengines</Filter>
    </ClCompile>
    <ClCompile Include="qle\pricingengines\analyticlgmswaptionengine.cpp">
      <Filter>pricingengines</Filter>
    </ClCompile>
    <ClCompile Include="qle\pricingengines\discountingcurrencyswapengine.cpp">
      <Filter>pricingengines</Filter>
    </ClCompile>
    <ClCompile Include="qle\pricingengines\numericlgmswaptionengine.cpp">
      <Filter>pricingengines</Filter>
    </ClCompile>
    <ClCompile Include="qle\pricingengines\oiccbasisswapengine.cpp">
      <Filter>pricingengines</Filter>
    </ClCompile>
    <ClCompile Include="qle\processes\crossassetstateprocess.cpp">
      <Filter>processes</Filter>
    </ClCompile>
    <ClCompile Include="qle\processes\irlgm1fstateprocess.cpp">
      <Filter>processes</Filter>
    </ClCompile>
    <ClCompile Include="qle\termstructures\dynamicswaptionvolmatrix.cpp">
      <Filter>termstructures</Filter>
    </ClCompile>
    <ClCompile Include="qle\termstructures\oibasisswaphelper.cpp">
      <Filter>termstructures</Filter>
    </ClCompile>
    <ClCompile Include="qle\termstructures\oiccbasisswaphelper.cpp">
      <Filter>termstructures</Filter>
    </ClCompile>
    <ClCompile Include="qle\termstructures\hazardspreadeddefaulttermstructure.cpp">
      <Filter>termstructures</Filter>
    </ClCompile>
    <ClCompile Include="qle\models\crossassetmodelimpliedfxvoltermstructure.cpp">
      <Filter>models</Filter>
    </ClCompile>
    <ClCompile Include="qle\termstructures\blackvariancecurve3.cpp">
      <Filter>termstructures</Filter>
    </ClCompile>
    <ClCompile Include="qle\termstructures\blackvariancesurfacemoneyness.cpp">
      <Filter>termstructures</Filter>
    </ClCompile>
    <ClCompile Include="qle\pricingengines\discountingswapenginemulticurve.cpp">
      <Filter>pricingengines</Filter>
    </ClCompile>
    <ClCompile Include="qle\termstructures\datedstrippedoptionlet.cpp">
      <Filter>termstructures</Filter>
    </ClCompile>
    <ClCompile Include="qle\termstructures\datedstrippedoptionletadapter.cpp">
      <Filter>termstructures</Filter>
    </ClCompile>
    <ClCompile Include="qle\termstructures\dynamicoptionletvolatilitystructure.cpp">
      <Filter>termstructures</Filter>
    </ClCompile>
    <ClCompile Include="qle\indexes\fxindex.cpp">
      <Filter>indexes</Filter>
    </ClCompile>
    <ClCompile Include="qle\cashflows\fxlinkedcashflow.cpp">
      <Filter>cashflows</Filter>
    </ClCompile>
    <ClCompile Include="qle\termstructures\optionletstripper1.cpp">
      <Filter>termstructures</Filter>
    </ClCompile>
    <ClCompile Include="qle\termstructures\optionletstripper2.cpp">
      <Filter>termstructures</Filter>
    </ClCompile>
    <ClCompile Include="qle\termstructures\swaptionvolatilityconverter.cpp">
      <Filter>termstructures</Filter>
    </ClCompile>
    <ClCompile Include="qle\termstructures\swaptionvolcube2.cpp">
      <Filter>termstructures</Filter>
    </ClCompile>
    <ClCompile Include="qle\termstructures\spreadedoptionletvolatility.cpp">
      <Filter>termstructures</Filter>
    </ClCompile>
    <ClCompile Include="qle\termstructures\spreadedsmilesection.cpp">
      <Filter>termstructures</Filter>
    </ClCompile>
    <ClCompile Include="qle\termstructures\spreadedswaptionvolatility.cpp">
      <Filter>termstructures</Filter>
    </ClCompile>
    <ClCompile Include="qle\pricingengines\discountingriskybondengine.cpp">
      <Filter>pricingengines</Filter>
    </ClCompile>
    <ClCompile Include="qle\instruments\deposit.cpp">
      <Filter>instruments</Filter>
    </ClCompile>
    <ClCompile Include="qle\pricingengines\depositengine.cpp">
      <Filter>pricingengines</Filter>
    </ClCompile>
    <ClCompile Include="qle\termstructures\strippedoptionletadapter2.cpp">
      <Filter>termstructures</Filter>
    </ClCompile>
    <ClCompile Include="qle\pricingengines\discountingequityforwardengine.cpp">
      <Filter>pricingengines</Filter>
    </ClCompile>
    <ClCompile Include="qle\instruments\equityforward.cpp">
      <Filter>instruments</Filter>
    </ClCompile>
    <ClCompile Include="qle\indexes\inflationindexwrapper.cpp">
      <Filter>indexes</Filter>
    </ClCompile>
    <ClCompile Include="qle\pricingengines\discountingriskybondengine.cpp">
      <Filter>pricingengines</Filter>
    </ClCompile>
    <ClCompile Include="qle\models\crossassetmodelimpliedeqvoltermstructure.cpp">
      <Filter>models</Filter>
    </ClCompile>
    <ClCompile Include="qle\models\eqbsconstantparametrization.cpp">
      <Filter>models</Filter>
    </ClCompile>
    <ClCompile Include="qle\models\eqbsparametrization.cpp">
      <Filter>models</Filter>
    </ClCompile>
    <ClCompile Include="qle\models\eqbspiecewiseconstantparametrization.cpp">
      <Filter>models</Filter>
    </ClCompile>
    <ClCompile Include="qle\pricingengines\analyticxassetlgmeqoptionengine.cpp">
      <Filter>pricingengines</Filter>
    </ClCompile>
    <ClCompile Include="qle\models\fxeqoptionhelper.cpp">
      <Filter>models</Filter>
    </ClCompile>
    <ClCompile Include="qle\instruments\subperiodsswap.cpp">
      <Filter>instruments</Filter>
    </ClCompile>
    <ClCompile Include="qle\termstructures\subperiodsswaphelper.cpp">
      <Filter>termstructures</Filter>
    </ClCompile>
    <ClCompile Include="qle\instruments\cdsoption.cpp">
      <Filter>instruments</Filter>
    </ClCompile>
    <ClCompile Include="qle\models\cdsoptionhelper.cpp">
      <Filter>models</Filter>
    </ClCompile>
    <ClCompile Include="qle\models\cpicapfloorhelper.cpp">
      <Filter>models</Filter>
    </ClCompile>
    <ClCompile Include="qle\models\lgmimplieddefaulttermstructure.cpp">
      <Filter>models</Filter>
    </ClCompile>
    <ClCompile Include="qle\pricingengines\analyticdkcpicapfloorengine.cpp">
      <Filter>pricingengines</Filter>
    </ClCompile>
    <ClCompile Include="qle\pricingengines\analyticlgmcdsoptionengine.cpp">
      <Filter>pricingengines</Filter>
    </ClCompile>
    <ClCompile Include="qle\pricingengines\blackcdsoptionengine.cpp">
      <Filter>pricingengines</Filter>
    </ClCompile>
    <ClCompile Include="qle\termstructures\blackvolsurfacewithatm.cpp">
      <Filter>termstructures</Filter>
    </ClCompile>
    <ClCompile Include="qle\pricingengines\midpointcdsengine.cpp">
      <Filter>pricingengines</Filter>
    </ClCompile>
    <ClCompile Include="qle\instruments\makecds.cpp">
      <Filter>instruments</Filter>
    </ClCompile>
    <ClCompile Include="qle\instruments\creditdefaultswap.cpp">
      <Filter>instruments</Filter>
    </ClCompile>
    <ClCompile Include="qle\termstructures\defaultprobabilityhelpers.cpp">
      <Filter>termstructures</Filter>
    </ClCompile>
    <ClCompile Include="qle\termstructures\fxblackvolsurface.cpp">
      <Filter>termstructures</Filter>
    </ClCompile>
    <ClCompile Include="qle\termstructures\fxvannavolgasmilesection.cpp">
      <Filter>termstructures</Filter>
    </ClCompile>
    <ClCompile Include="qle\instruments\payment.cpp">
      <Filter>instruments</Filter>
    </ClCompile>
    <ClCompile Include="qle\pricingengines\paymentdiscountingengine.cpp">
      <Filter>pricingengines</Filter>
    </ClCompile>
    <ClCompile Include="qle\cashflows\floatingannuitycoupon.cpp">
      <Filter>cashflows</Filter>
    </ClCompile>
    <ClCompile Include="qle\cashflows\floatingannuitynominal.cpp">
      <Filter>cashflows</Filter>
    </ClCompile>
    <ClCompile Include="qle\termstructures\immfraratehelper.cpp">
      <Filter>termstructures</Filter>
    </ClCompile>
    <ClCompile Include="qle\math\deltagammavar.cpp">
      <Filter>math</Filter>
    </ClCompile>
    <ClCompile Include="qle\models\dkimpliedzeroinflationtermstructure.cpp">
      <Filter>models</Filter>
    </ClCompile>
    <ClCompile Include="qle\models\dkimpliedyoyinflationtermstructure.cpp">
      <Filter>models</Filter>
    </ClCompile>
    <ClCompile Include="qle\pricingengines\discountingcommodityforwardengine.cpp">
      <Filter>pricingengines</Filter>
    </ClCompile>
    <ClCompile Include="qle\instruments\commodityforward.cpp">
      <Filter>instruments</Filter>
    </ClCompile>
    <ClCompile Include="qle\termstructures\pricetermstructure.cpp">
      <Filter>termstructures</Filter>
    </ClCompile>
    <ClCompile Include="qle\termstructures\pricetermstructureadapter.cpp">
      <Filter>termstructures</Filter>
    </ClCompile>
    <ClCompile Include="qle\cashflows\quantocouponpricer.cpp">
      <Filter>cashflows</Filter>
    </ClCompile>
    <ClCompile Include="qle\instruments\impliedbondspread.cpp">
      <Filter>instruments</Filter>
    </ClCompile>
    <ClCompile Include="qle\termstructures\yoyinflationoptionletvolstripper.cpp">
      <Filter>termstructures</Filter>
    </ClCompile>
    <ClCompile Include="qle\cashflows\quantocouponpricer.cpp">
      <Filter>cashflows</Filter>
    </ClCompile>
    <ClCompile Include="qle\indexes\equityindex.cpp">
      <Filter>indexes</Filter>
    </ClCompile>
    <ClCompile Include="qle\instruments\fixedbmaswap.cpp">
      <Filter>instruments</Filter>
    </ClCompile>
    <ClCompile Include="qle\calendars\chile.cpp">
      <Filter>time\calendars</Filter>
    </ClCompile>
    <ClCompile Include="qle\calendars\colombia.cpp">
      <Filter>time\calendars</Filter>
    </ClCompile>
    <ClCompile Include="qle\calendars\malaysia.cpp">
      <Filter>time\calendars</Filter>
    </ClCompile>
    <ClCompile Include="qle\calendars\peru.cpp">
      <Filter>time\calendars</Filter>
    </ClCompile>
    <ClCompile Include="qle\calendars\philippines.cpp">
      <Filter>time\calendars</Filter>
    </ClCompile>
    <ClCompile Include="qle\calendars\thailand.cpp">
      <Filter>time\calendars</Filter>
    </ClCompile>
    <ClCompile Include="qle\calendars\switzerland.cpp">
      <Filter>time\calendars</Filter>
    </ClCompile>
    <ClCompile Include="qle\calendars\wmr.cpp">
      <Filter>time\calendars</Filter>
    </ClCompile>
    <ClCompile Include="qle\cashflows\equitycoupon.cpp">
      <Filter>cashflows</Filter>
    </ClCompile>
    <ClCompile Include="qle\cashflows\equitycouponpricer.cpp">
      <Filter>cashflows</Filter>
    </ClCompile>
    <ClCompile Include="qle\termstructures\discountratiomodifiedcurve.cpp">
      <Filter>termstructures</Filter>
    </ClCompile>
    <ClCompile Include="qle\instruments\crossccyfixfloatswap.cpp">
      <Filter>instruments</Filter>
    </ClCompile>
    <ClCompile Include="qle\termstructures\crossccyfixfloatswaphelper.cpp">
      <Filter>termstructures</Filter>
    </ClCompile>
    <ClCompile Include="qle\indexes\region.cpp">
      <Filter>indexes</Filter>
    </ClCompile>
    <ClCompile Include="qle\cashflows\lognormalcmsspreadpricer.cpp">
      <Filter>cashflows</Filter>
    </ClCompile>
    <ClCompile Include="qle\instruments\crossccybasismtmresetswap.cpp">
      <Filter>instruments</Filter>
    </ClCompile>
    <ClCompile Include="qle\termstructures\crossccybasismtmresetswaphelper.cpp">
      <Filter>termstructures</Filter>
    </ClCompile>
    <ClCompile Include="qle\termstructures\capfloortermvolsurface.cpp">
      <Filter>termstructures</Filter>
    </ClCompile>
    <ClCompile Include="qle\termstructures\optionletstripper.cpp">
      <Filter>termstructures</Filter>
    </ClCompile>
    <ClCompile Include="qle\pricingengines\cpibacheliercapfloorengine.cpp">
      <Filter>pricingengines</Filter>
    </ClCompile>
    <ClCompile Include="qle\pricingengines\cpiblackcapfloorengine.cpp">
      <Filter>pricingengines</Filter>
    </ClCompile>
    <ClCompile Include="qle\pricingengines\cpicapfloorengines.cpp">
      <Filter>pricingengines</Filter>
    </ClCompile>
    <ClCompile Include="qle\currencies\metals.cpp">
      <Filter>currencies</Filter>
    </ClCompile>
    <ClCompile Include="qle\calendars\france.cpp">
      <Filter>time\calendars</Filter>
    </ClCompile>
    <ClCompile Include="qle\calendars\netherlands.cpp">
      <Filter>time\calendars</Filter>
    </ClCompile>
    <ClCompile Include="qle\models\cmscaphelper.cpp">
      <Filter>models</Filter>
    </ClCompile>
    <ClCompile Include="qle\termstructures\correlationtermstructure.cpp">
      <Filter>termstructures</Filter>
    </ClCompile>
    <ClCompile Include="qle\termstructures\flatcorrelation.cpp">
      <Filter>termstructures</Filter>
    </ClCompile>
    <ClCompile Include="qle\math\fillemptymatrix.cpp">
      <Filter>math</Filter>
    </ClCompile>
    <ClCompile Include="qle\cashflows\brlcdicouponpricer.cpp">
      <Filter>cashflows</Filter>
    </ClCompile>
    <ClCompile Include="qle\instruments\brlcdiswap.cpp">
      <Filter>instruments</Filter>
    </ClCompile>
    <ClCompile Include="qle\termstructures\brlcdiratehelper.cpp">
      <Filter>termstructures</Filter>
    </ClCompile>
    <ClCompile Include="qle\indexes\ibor\brlcdi.cpp">
      <Filter>indexes\ibor</Filter>
    </ClCompile>
    <ClCompile Include="qle\indexes\ibor\primeindex.cpp">
      <Filter>indexes\ibor</Filter>
    </ClCompile>
    <ClCompile Include="qle\time\yearcounter.cpp">
      <Filter>time</Filter>
    </ClCompile>
    <ClCompile Include="qle\math\fillemptymatrix.cpp">
      <Filter>math</Filter>
    </ClCompile>
    <ClCompile Include="qle\termstructures\capfloorhelper.cpp">
      <Filter>termstructures</Filter>
    </ClCompile>
    <ClCompile Include="qle\termstructures\blackvariancesurfacesparse.cpp">
      <Filter>termstructures</Filter>
    </ClCompile>
    <ClCompile Include="qle\termstructures\equityforwardcurvestripper.cpp">
      <Filter>termstructures</Filter>
    </ClCompile>
    <ClCompile Include="qle\termstructures\strippedyoyinflationoptionletvol.cpp">
      <Filter>termstructures</Filter>
    </ClCompile>
    <ClCompile Include="qle\cashflows\strippedcapflooredyoyinflationcoupon.cpp">
      <Filter>termstructures</Filter>
    </ClCompile>
    <ClCompile Include="qle\pricingengines\discountingforwardbondengine.cpp">
      <Filter>pricingengines</Filter>
    </ClCompile>
    <ClCompile Include="qle\termstructures\dynamicyoyoptionletvolatilitystructure.cpp">
      <Filter>termstructures</Filter>
    </ClCompile>
    <ClCompile Include="qle\indexes\bondindex.cpp">
      <Filter>indexes</Filter>
    </ClCompile>
    <ClCompile Include="qle\instruments\forwardbond.cpp">
      <Filter>instruments</Filter>
    </ClCompile>
    <ClCompile Include="qle\pricingengines\baroneadesiwhaleyengine.cpp">
      <Filter>pricingengines</Filter>
    </ClCompile>
    <ClCompile Include="qle\indexes\commodityindex.cpp">
      <Filter>indexes</Filter>
    </ClCompile>
    <ClCompile Include="qle\termstructures\blackvariancesurfacestddevs.cpp">
      <Filter>termstructures</Filter>
    </ClCompile>
    <ClCompile Include="qle\termstructures\crosscurrencypricetermstructure.cpp">
      <Filter>termstructures</Filter>
    </ClCompile>
    <ClCompile Include="qle\calendars\israel.cpp">
      <Filter>time\calendars</Filter>
    </ClCompile>
    <ClCompile Include="qle\pricingengines\lgmconvolutionsolver.cpp">
      <Filter>pricingengines</Filter>
    </ClCompile>
    <ClCompile Include="qle\calendars\israel.cpp">
      <Filter>time\calendars</Filter>
    </ClCompile>
    <ClCompile Include="qle\instruments\rebatedexercise.cpp">
      <Filter>instruments</Filter>
    </ClCompile>
    <ClCompile Include="qle\indexes\ibor\ester.cpp">
      <Filter>indexes\ibor</Filter>
    </ClCompile>
    <ClCompile Include="qle\indexes\ibor\sofr.cpp">
      <Filter>indexes\ibor</Filter>
    </ClCompile>
    <ClCompile Include="qle\termstructures\blackvolsurfacedelta.cpp">
      <Filter>termstructures</Filter>
    </ClCompile>
    <ClCompile Include="qle\calendars\ice.cpp">
      <Filter>time\calendars</Filter>
    </ClCompile>
    <ClCompile Include="qle\calendars\cme.cpp">
      <Filter>time\calendars</Filter>
    </ClCompile>
    <ClCompile Include="qle\cashflows\commodityindexedaveragecashflow.cpp">
      <Filter>cashflows</Filter>
    </ClCompile>
    <ClCompile Include="qle\cashflows\commodityindexedcashflow.cpp">
      <Filter>cashflows</Filter>
    </ClCompile>
    <ClCompile Include="qle\instruments\commodityapo.cpp">
      <Filter>instruments</Filter>
    </ClCompile>
    <ClCompile Include="qle\pricingengines\commodityapoengine.cpp">
      <Filter>pricingengines</Filter>
    </ClCompile>
    <ClCompile Include="qle\termstructures\aposurface.cpp">
      <Filter>termstructures</Filter>
    </ClCompile>
<<<<<<< HEAD
    <ClCompile Include="qle\cashflows\indexedcoupon.cpp">
      <Filter>cashflows</Filter>
=======
    <ClCompile Include="qle\termstructures\equityoptionsurfacestripper.cpp">
      <Filter>termstructures</Filter>
>>>>>>> ca415169
    </ClCompile>
  </ItemGroup>
</Project><|MERGE_RESOLUTION|>--- conflicted
+++ resolved
@@ -816,13 +816,11 @@
     <ClInclude Include="qle\termstructures\aposurface.hpp">
       <Filter>termstructures</Filter>
     </ClInclude>
-<<<<<<< HEAD
     <ClInclude Include="qle\cashflows\indexedcoupon.hpp">
       <Filter>cashflows</Filter>
-=======
+    </ClInclude>
     <ClInclude Include="qle\termstructures\equityoptionsurfacestripper.hpp">
       <Filter>termstructures</Filter>
->>>>>>> ca415169
     </ClInclude>
   </ItemGroup>
   <ItemGroup>
@@ -1401,13 +1399,11 @@
     <ClCompile Include="qle\termstructures\aposurface.cpp">
       <Filter>termstructures</Filter>
     </ClCompile>
-<<<<<<< HEAD
     <ClCompile Include="qle\cashflows\indexedcoupon.cpp">
       <Filter>cashflows</Filter>
-=======
+    </ClCompile>
     <ClCompile Include="qle\termstructures\equityoptionsurfacestripper.cpp">
       <Filter>termstructures</Filter>
->>>>>>> ca415169
     </ClCompile>
   </ItemGroup>
 </Project>