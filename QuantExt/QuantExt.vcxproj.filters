--- conflicted
+++ resolved
@@ -888,13 +888,11 @@
     <ClInclude Include="qle\pricingengines\analyticcashsettledeuropeanengine.hpp">
       <Filter>pricingengines</Filter>
     </ClInclude>
-<<<<<<< HEAD
     <ClInclude Include="qle\termstructures\spreadeddiscountcurve.hpp">
       <Filter>termstructures</Filter>
-=======
+    </ClInclude>
     <ClInclude Include="qle\indexes\eqfxindexbase.hpp">
       <Filter>indexes</Filter>
->>>>>>> 2860f8cd
     </ClInclude>
   </ItemGroup>
   <ItemGroup>
