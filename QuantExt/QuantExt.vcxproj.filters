--- conflicted
+++ resolved
@@ -648,10 +648,9 @@
     <ClInclude Include="qle\termstructures\interpolatedcorrelationcurve.hpp">
       <Filter>termstructures</Filter>
     </ClInclude>
-<<<<<<< HEAD
     <ClInclude Include="qle\math\fillemptymatrix.hpp">
       <Filter>math</Filter>
-=======
+    </ClInclude>
     <ClInclude Include="qle\cashflows\brlcdicouponpricer.hpp">
       <Filter>cashflows</Filter>
     </ClInclude>
@@ -663,7 +662,6 @@
     </ClInclude>
     <ClInclude Include="qle\time\yearcounter.hpp">
       <Filter>time</Filter>
->>>>>>> 019bd636
     </ClInclude>
   </ItemGroup>
   <ItemGroup>
@@ -1128,10 +1126,9 @@
     <ClCompile Include="qle\termstructures\flatcorrelation.cpp">
       <Filter>termstructures</Filter>
     </ClCompile>
-<<<<<<< HEAD
     <ClCompile Include="qle\math\fillemptymatrix.cpp">
       <Filter>math</Filter>
-=======
+    </ClCompile>
     <ClCompile Include="qle\cashflows\brlcdicouponpricer.cpp">
       <Filter>cashflows</Filter>
     </ClCompile>
@@ -1146,7 +1143,6 @@
     </ClCompile>
     <ClCompile Include="qle\time\yearcounter.cpp">
       <Filter>time</Filter>
->>>>>>> 019bd636
     </ClCompile>
   </ItemGroup>
 </Project>