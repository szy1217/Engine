--- conflicted
+++ resolved
@@ -498,15 +498,6 @@
     <ClInclude Include="qle\termstructures\immfraratehelper.hpp">
       <Filter>termstructures</Filter>
     </ClInclude>
-<<<<<<< HEAD
-    <ClInclude Include="qle\utilities\parsers.hpp">
-      <Filter>utilities</Filter>
-    </ClInclude>
-    <ClInclude Include="qle\utilities\all.hpp">
-      <Filter>utilities</Filter>
-    </ClInclude>
-=======
->>>>>>> 84c199b7
   </ItemGroup>
   <ItemGroup>
     <Filter Include="cashflows">
