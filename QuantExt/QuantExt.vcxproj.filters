﻿<?xml version="1.0" encoding="utf-8"?>
<Project ToolsVersion="4.0" xmlns="http://schemas.microsoft.com/developer/msbuild/2003">
  <ItemGroup>
    <ClInclude Include="qle\quantext.hpp" />
    <ClInclude Include="qle\quotes\logquote.hpp">
      <Filter>quotes</Filter>
    </ClInclude>
    <ClInclude Include="qle\auto_link.hpp" />
    <ClInclude Include="qle\currencies\africa.hpp">
      <Filter>currencies</Filter>
    </ClInclude>
    <ClInclude Include="qle\currencies\all.hpp">
      <Filter>currencies</Filter>
    </ClInclude>
    <ClInclude Include="qle\currencies\america.hpp">
      <Filter>currencies</Filter>
    </ClInclude>
    <ClInclude Include="qle\currencies\asia.hpp">
      <Filter>currencies</Filter>
    </ClInclude>
    <ClInclude Include="qle\indexes\genericiborindex.hpp">
      <Filter>indexes</Filter>
    </ClInclude>
    <ClInclude Include="qle\indexes\ibor\audbbsw.hpp">
      <Filter>indexes\ibor</Filter>
    </ClInclude>
    <ClInclude Include="qle\indexes\ibor\chftois.hpp">
      <Filter>indexes\ibor</Filter>
    </ClInclude>
    <ClInclude Include="qle\indexes\ibor\czkpribor.hpp">
      <Filter>indexes\ibor</Filter>
    </ClInclude>
    <ClInclude Include="qle\indexes\ibor\dkkcibor.hpp">
      <Filter>indexes\ibor</Filter>
    </ClInclude>
    <ClInclude Include="qle\indexes\ibor\hkdhibor.hpp">
      <Filter>indexes\ibor</Filter>
    </ClInclude>
    <ClInclude Include="qle\indexes\ibor\hufbubor.hpp">
      <Filter>indexes\ibor</Filter>
    </ClInclude>
    <ClInclude Include="qle\indexes\ibor\idridrfix.hpp">
      <Filter>indexes\ibor</Filter>
    </ClInclude>
    <ClInclude Include="qle\indexes\ibor\inrmifor.hpp">
      <Filter>indexes\ibor</Filter>
    </ClInclude>
    <ClInclude Include="qle\indexes\ibor\mxntiie.hpp">
      <Filter>indexes\ibor</Filter>
    </ClInclude>
    <ClInclude Include="qle\indexes\ibor\noknibor.hpp">
      <Filter>indexes\ibor</Filter>
    </ClInclude>
    <ClInclude Include="qle\indexes\ibor\nzdbkbm.hpp">
      <Filter>indexes\ibor</Filter>
    </ClInclude>
    <ClInclude Include="qle\indexes\ibor\plnwibor.hpp">
      <Filter>indexes\ibor</Filter>
    </ClInclude>
    <ClInclude Include="qle\indexes\ibor\sekstibor.hpp">
      <Filter>indexes\ibor</Filter>
    </ClInclude>
    <ClInclude Include="qle\indexes\ibor\sgdsibor.hpp">
      <Filter>indexes\ibor</Filter>
    </ClInclude>
    <ClInclude Include="qle\indexes\ibor\sgdsor.hpp">
      <Filter>indexes\ibor</Filter>
    </ClInclude>
    <ClInclude Include="qle\indexes\ibor\skkbribor.hpp">
      <Filter>indexes\ibor</Filter>
    </ClInclude>
    <ClInclude Include="qle\indexes\ibor\tonar.hpp">
      <Filter>indexes\ibor</Filter>
    </ClInclude>
    <ClInclude Include="qle\termstructures\interpolateddiscountcurve.hpp">
      <Filter>termstructures</Filter>
    </ClInclude>
    <ClInclude Include="qle\cashflows\all.hpp">
      <Filter>cashflows</Filter>
    </ClInclude>
    <ClInclude Include="qle\cashflows\averageonindexedcoupon.hpp">
      <Filter>cashflows</Filter>
    </ClInclude>
    <ClInclude Include="qle\cashflows\averageonindexedcouponpricer.hpp">
      <Filter>cashflows</Filter>
    </ClInclude>
    <ClInclude Include="qle\cashflows\couponpricer.hpp">
      <Filter>cashflows</Filter>
    </ClInclude>
    <ClInclude Include="qle\cashflows\subperiodscoupon.hpp">
      <Filter>cashflows</Filter>
    </ClInclude>
    <ClInclude Include="qle\cashflows\subperiodscouponpricer.hpp">
      <Filter>cashflows</Filter>
    </ClInclude>
    <ClInclude Include="qle\indexes\all.hpp">
      <Filter>indexes</Filter>
    </ClInclude>
    <ClInclude Include="qle\indexes\ibor\all.hpp">
      <Filter>indexes\ibor</Filter>
    </ClInclude>
    <ClInclude Include="qle\instruments\all.hpp">
      <Filter>instruments</Filter>
    </ClInclude>
    <ClInclude Include="qle\instruments\averageois.hpp">
      <Filter>instruments</Filter>
    </ClInclude>
    <ClInclude Include="qle\instruments\crossccybasisswap.hpp">
      <Filter>instruments</Filter>
    </ClInclude>
    <ClInclude Include="qle\instruments\crossccyswap.hpp">
      <Filter>instruments</Filter>
    </ClInclude>
    <ClInclude Include="qle\instruments\fxforward.hpp">
      <Filter>instruments</Filter>
    </ClInclude>
    <ClInclude Include="qle\instruments\makeaverageois.hpp">
      <Filter>instruments</Filter>
    </ClInclude>
    <ClInclude Include="qle\instruments\tenorbasisswap.hpp">
      <Filter>instruments</Filter>
    </ClInclude>
    <ClInclude Include="qle\pricingengines\all.hpp">
      <Filter>pricingengines</Filter>
    </ClInclude>
    <ClInclude Include="qle\pricingengines\crossccyswapengine.hpp">
      <Filter>pricingengines</Filter>
    </ClInclude>
    <ClInclude Include="qle\pricingengines\discountingfxforwardengine.hpp">
      <Filter>pricingengines</Filter>
    </ClInclude>
    <ClInclude Include="qle\quotes\all.hpp">
      <Filter>quotes</Filter>
    </ClInclude>
    <ClInclude Include="qle\termstructures\all.hpp">
      <Filter>termstructures</Filter>
    </ClInclude>
    <ClInclude Include="qle\termstructures\averageoisratehelper.hpp">
      <Filter>termstructures</Filter>
    </ClInclude>
    <ClInclude Include="qle\termstructures\basistwoswaphelper.hpp">
      <Filter>termstructures</Filter>
    </ClInclude>
    <ClInclude Include="qle\termstructures\crossccybasisswaphelper.hpp">
      <Filter>termstructures</Filter>
    </ClInclude>
    <ClInclude Include="qle\termstructures\oisratehelper.hpp">
      <Filter>termstructures</Filter>
    </ClInclude>
    <ClInclude Include="qle\termstructures\tenorbasisswaphelper.hpp">
      <Filter>termstructures</Filter>
    </ClInclude>
    <ClInclude Include="qle\instruments\currencyswap.hpp">
      <Filter>instruments</Filter>
    </ClInclude>
    <ClInclude Include="qle\instruments\oibasisswap.hpp">
      <Filter>instruments</Filter>
    </ClInclude>
    <ClInclude Include="qle\instruments\oiccbasisswap.hpp">
      <Filter>instruments</Filter>
    </ClInclude>
    <ClInclude Include="qle\math\all.hpp">
      <Filter>math</Filter>
    </ClInclude>
    <ClInclude Include="qle\math\flatextrapolation.hpp">
      <Filter>math</Filter>
    </ClInclude>
    <ClInclude Include="qle\models\all.hpp">
      <Filter>models</Filter>
    </ClInclude>
    <ClInclude Include="qle\models\crossassetanalytics.hpp">
      <Filter>models</Filter>
    </ClInclude>
    <ClInclude Include="qle\models\crossassetanalyticsbase.hpp">
      <Filter>models</Filter>
    </ClInclude>
    <ClInclude Include="qle\models\crossassetmodel.hpp">
      <Filter>models</Filter>
    </ClInclude>
    <ClInclude Include="qle\models\fxbsconstantparametrization.hpp">
      <Filter>models</Filter>
    </ClInclude>
    <ClInclude Include="qle\models\fxbsparametrization.hpp">
      <Filter>models</Filter>
    </ClInclude>
    <ClInclude Include="qle\models\fxbspiecewiseconstantparametrization.hpp">
      <Filter>models</Filter>
    </ClInclude>
    <ClInclude Include="qle\models\fxoptionhelper.hpp">
      <Filter>models</Filter>
    </ClInclude>
    <ClInclude Include="qle\models\gaussian1dcrossassetadaptor.hpp">
      <Filter>models</Filter>
    </ClInclude>
    <ClInclude Include="qle\models\irlgm1fconstantparametrization.hpp">
      <Filter>models</Filter>
    </ClInclude>
    <ClInclude Include="qle\models\irlgm1fparametrization.hpp">
      <Filter>models</Filter>
    </ClInclude>
    <ClInclude Include="qle\models\irlgm1fpiecewiseconstanthullwhiteadaptor.hpp">
      <Filter>models</Filter>
    </ClInclude>
    <ClInclude Include="qle\models\irlgm1fpiecewiseconstantparametrization.hpp">
      <Filter>models</Filter>
    </ClInclude>
    <ClInclude Include="qle\models\irlgm1fpiecewiselinearparametrization.hpp">
      <Filter>models</Filter>
    </ClInclude>
    <ClInclude Include="qle\models\lgm.hpp">
      <Filter>models</Filter>
    </ClInclude>
    <ClInclude Include="qle\models\lgmimpliedyieldtermstructure.hpp">
      <Filter>models</Filter>
    </ClInclude>
    <ClInclude Include="qle\models\linkablecalibratedmodel.hpp">
      <Filter>models</Filter>
    </ClInclude>
    <ClInclude Include="qle\models\parametrization.hpp">
      <Filter>models</Filter>
    </ClInclude>
    <ClInclude Include="qle\models\piecewiseconstanthelper.hpp">
      <Filter>models</Filter>
    </ClInclude>
    <ClInclude Include="qle\models\pseudoparameter.hpp">
      <Filter>models</Filter>
    </ClInclude>
    <ClInclude Include="qle\methods\all.hpp">
      <Filter>methods</Filter>
    </ClInclude>
    <ClInclude Include="qle\methods\multipathgeneratorbase.hpp">
      <Filter>methods</Filter>
    </ClInclude>
    <ClInclude Include="qle\pricingengines\analyticcclgmfxoptionengine.hpp">
      <Filter>pricingengines</Filter>
    </ClInclude>
    <ClInclude Include="qle\pricingengines\analyticlgmswaptionengine.hpp">
      <Filter>pricingengines</Filter>
    </ClInclude>
    <ClInclude Include="qle\pricingengines\discountingcurrencyswapengine.hpp">
      <Filter>pricingengines</Filter>
    </ClInclude>
    <ClInclude Include="qle\pricingengines\numericlgmswaptionengine.hpp">
      <Filter>pricingengines</Filter>
    </ClInclude>
    <ClInclude Include="qle\pricingengines\oiccbasisswapengine.hpp">
      <Filter>pricingengines</Filter>
    </ClInclude>
    <ClInclude Include="qle\processes\all.hpp">
      <Filter>processes</Filter>
    </ClInclude>
    <ClInclude Include="qle\processes\crossassetstateprocess.hpp">
      <Filter>processes</Filter>
    </ClInclude>
    <ClInclude Include="qle\processes\irlgm1fstateprocess.hpp">
      <Filter>processes</Filter>
    </ClInclude>
    <ClInclude Include="qle\termstructures\blackinvertedvoltermstructure.hpp">
      <Filter>termstructures</Filter>
    </ClInclude>
    <ClInclude Include="qle\termstructures\dynamicblackvoltermstructure.hpp">
      <Filter>termstructures</Filter>
    </ClInclude>
    <ClInclude Include="qle\termstructures\dynamicswaptionvolmatrix.hpp">
      <Filter>termstructures</Filter>
    </ClInclude>
    <ClInclude Include="qle\termstructures\oibasisswaphelper.hpp">
      <Filter>termstructures</Filter>
    </ClInclude>
    <ClInclude Include="qle\termstructures\oiccbasisswaphelper.hpp">
      <Filter>termstructures</Filter>
    </ClInclude>
    <ClInclude Include="qle\termstructures\staticallycorrectedyieldtermstructure.hpp">
      <Filter>termstructures</Filter>
    </ClInclude>
    <ClInclude Include="qle\termstructures\hazardspreadeddefaulttermstructure.hpp">
      <Filter>termstructures</Filter>
    </ClInclude>
    <ClInclude Include="qle\models\crossassetmodelimpliedfxvoltermstructure.hpp">
      <Filter>models</Filter>
    </ClInclude>
    <ClInclude Include="qle\termstructures\blackvariancecurve3.hpp">
      <Filter>termstructures</Filter>
    </ClInclude>
    <ClInclude Include="qle\pricingengines\discountingswapenginemulticurve.hpp">
      <Filter>pricingengines</Filter>
    </ClInclude>
    <ClInclude Include="qle\termstructures\datedstrippedoptionlet.hpp">
      <Filter>termstructures</Filter>
    </ClInclude>
    <ClInclude Include="qle\termstructures\datedstrippedoptionletadapter.hpp">
      <Filter>termstructures</Filter>
    </ClInclude>
    <ClInclude Include="qle\termstructures\datedstrippedoptionletbase.hpp">
      <Filter>termstructures</Filter>
    </ClInclude>
    <ClInclude Include="qle\termstructures\dynamicoptionletvolatilitystructure.hpp">
      <Filter>termstructures</Filter>
    </ClInclude>
    <ClInclude Include="qle\indexes\fxindex.hpp">
      <Filter>indexes</Filter>
    </ClInclude>
    <ClInclude Include="qle\cashflows\floatingratefxlinkednotionalcoupon.hpp">
      <Filter>cashflows</Filter>
    </ClInclude>
    <ClInclude Include="qle\cashflows\fxlinkedcashflow.hpp">
      <Filter>cashflows</Filter>
    </ClInclude>
<<<<<<< HEAD
    <ClInclude Include="qle\termstructures\optionletstripper1.hpp">
      <Filter>termstructures</Filter>
    </ClInclude>
    <ClInclude Include="qle\termstructures\optionletstripper2.hpp">
      <Filter>termstructures</Filter>
    </ClInclude>
    <ClInclude Include="qle\termstructures\swaptionvolatilityconverter.hpp">
=======
    <ClInclude Include="qle\termstructures\interpolateddiscountcurve2.hpp">
>>>>>>> 3719298a
      <Filter>termstructures</Filter>
    </ClInclude>
  </ItemGroup>
  <ItemGroup>
    <Filter Include="cashflows">
      <UniqueIdentifier>{ac57ee4f-9a17-4951-81ac-3e12860a9758}</UniqueIdentifier>
    </Filter>
    <Filter Include="currencies">
      <UniqueIdentifier>{79e30257-9bec-4d68-80fd-a59215cc688d}</UniqueIdentifier>
    </Filter>
    <Filter Include="indexes">
      <UniqueIdentifier>{82767bdf-47a1-403a-9b50-1eae878635bf}</UniqueIdentifier>
    </Filter>
    <Filter Include="instruments">
      <UniqueIdentifier>{60e1a5ca-8e4a-4485-b7a9-b649d652d75f}</UniqueIdentifier>
    </Filter>
    <Filter Include="math">
      <UniqueIdentifier>{0596e69d-c306-44c7-a7af-5f511518e5d4}</UniqueIdentifier>
    </Filter>
    <Filter Include="models">
      <UniqueIdentifier>{740551aa-03ff-4017-89bb-2a031ea2308c}</UniqueIdentifier>
    </Filter>
    <Filter Include="pricingengines">
      <UniqueIdentifier>{ac2c272c-98ad-484a-ba8f-e3150a89e598}</UniqueIdentifier>
    </Filter>
    <Filter Include="quotes">
      <UniqueIdentifier>{1b1252f6-4c99-48e1-a82c-203520ed8d9f}</UniqueIdentifier>
    </Filter>
    <Filter Include="termstructures">
      <UniqueIdentifier>{c9ba9e6b-491e-44f6-99c5-1b560aff60df}</UniqueIdentifier>
    </Filter>
    <Filter Include="processes">
      <UniqueIdentifier>{a1c64987-285d-4622-b1bf-432f5c274486}</UniqueIdentifier>
    </Filter>
    <Filter Include="indexes\ibor">
      <UniqueIdentifier>{77001a78-e7fc-4940-b0db-d00314230010}</UniqueIdentifier>
    </Filter>
    <Filter Include="methods">
      <UniqueIdentifier>{dae20b1f-586f-4e4a-994a-73bda11865fd}</UniqueIdentifier>
    </Filter>
  </ItemGroup>
  <ItemGroup>
    <ClCompile Include="qle\quotes\logquote.cpp">
      <Filter>quotes</Filter>
    </ClCompile>
    <ClCompile Include="qle\currencies\africa.cpp">
      <Filter>currencies</Filter>
    </ClCompile>
    <ClCompile Include="qle\currencies\america.cpp">
      <Filter>currencies</Filter>
    </ClCompile>
    <ClCompile Include="qle\currencies\asia.cpp">
      <Filter>currencies</Filter>
    </ClCompile>
    <ClCompile Include="qle\cashflows\averageonindexedcoupon.cpp">
      <Filter>cashflows</Filter>
    </ClCompile>
    <ClCompile Include="qle\cashflows\averageonindexedcouponpricer.cpp">
      <Filter>cashflows</Filter>
    </ClCompile>
    <ClCompile Include="qle\cashflows\couponpricer.cpp">
      <Filter>cashflows</Filter>
    </ClCompile>
    <ClCompile Include="qle\cashflows\subperiodscoupon.cpp">
      <Filter>cashflows</Filter>
    </ClCompile>
    <ClCompile Include="qle\cashflows\subperiodscouponpricer.cpp">
      <Filter>cashflows</Filter>
    </ClCompile>
    <ClCompile Include="qle\instruments\averageois.cpp">
      <Filter>instruments</Filter>
    </ClCompile>
    <ClCompile Include="qle\instruments\crossccybasisswap.cpp">
      <Filter>instruments</Filter>
    </ClCompile>
    <ClCompile Include="qle\instruments\crossccyswap.cpp">
      <Filter>instruments</Filter>
    </ClCompile>
    <ClCompile Include="qle\instruments\fxforward.cpp">
      <Filter>instruments</Filter>
    </ClCompile>
    <ClCompile Include="qle\instruments\makeaverageois.cpp">
      <Filter>instruments</Filter>
    </ClCompile>
    <ClCompile Include="qle\instruments\tenorbasisswap.cpp">
      <Filter>instruments</Filter>
    </ClCompile>
    <ClCompile Include="qle\pricingengines\crossccyswapengine.cpp">
      <Filter>pricingengines</Filter>
    </ClCompile>
    <ClCompile Include="qle\pricingengines\discountingfxforwardengine.cpp">
      <Filter>pricingengines</Filter>
    </ClCompile>
    <ClCompile Include="qle\termstructures\averageoisratehelper.cpp">
      <Filter>termstructures</Filter>
    </ClCompile>
    <ClCompile Include="qle\termstructures\basistwoswaphelper.cpp">
      <Filter>termstructures</Filter>
    </ClCompile>
    <ClCompile Include="qle\termstructures\crossccybasisswaphelper.cpp">
      <Filter>termstructures</Filter>
    </ClCompile>
    <ClCompile Include="qle\termstructures\oisratehelper.cpp">
      <Filter>termstructures</Filter>
    </ClCompile>
    <ClCompile Include="qle\termstructures\tenorbasisswaphelper.cpp">
      <Filter>termstructures</Filter>
    </ClCompile>
    <ClCompile Include="qle\instruments\currencyswap.cpp">
      <Filter>instruments</Filter>
    </ClCompile>
    <ClCompile Include="qle\instruments\oibasisswap.cpp">
      <Filter>instruments</Filter>
    </ClCompile>
    <ClCompile Include="qle\instruments\oiccbasisswap.cpp">
      <Filter>instruments</Filter>
    </ClCompile>
    <ClCompile Include="qle\models\crossassetanalytics.cpp">
      <Filter>models</Filter>
    </ClCompile>
    <ClCompile Include="qle\models\crossassetmodel.cpp">
      <Filter>models</Filter>
    </ClCompile>
    <ClCompile Include="qle\models\fxbsconstantparametrization.cpp">
      <Filter>models</Filter>
    </ClCompile>
    <ClCompile Include="qle\models\fxbsparametrization.cpp">
      <Filter>models</Filter>
    </ClCompile>
    <ClCompile Include="qle\models\fxbspiecewiseconstantparametrization.cpp">
      <Filter>models</Filter>
    </ClCompile>
    <ClCompile Include="qle\models\fxoptionhelper.cpp">
      <Filter>models</Filter>
    </ClCompile>
    <ClCompile Include="qle\models\gaussian1dcrossassetadaptor.cpp">
      <Filter>models</Filter>
    </ClCompile>
    <ClCompile Include="qle\models\lgm.cpp">
      <Filter>models</Filter>
    </ClCompile>
    <ClCompile Include="qle\models\lgmimpliedyieldtermstructure.cpp">
      <Filter>models</Filter>
    </ClCompile>
    <ClCompile Include="qle\models\linkablecalibratedmodel.cpp">
      <Filter>models</Filter>
    </ClCompile>
    <ClCompile Include="qle\models\parametrization.cpp">
      <Filter>models</Filter>
    </ClCompile>
    <ClCompile Include="qle\models\piecewiseconstanthelper.cpp">
      <Filter>models</Filter>
    </ClCompile>
    <ClCompile Include="qle\methods\multipathgeneratorbase.cpp">
      <Filter>methods</Filter>
    </ClCompile>
    <ClCompile Include="qle\pricingengines\analyticcclgmfxoptionengine.cpp">
      <Filter>pricingengines</Filter>
    </ClCompile>
    <ClCompile Include="qle\pricingengines\analyticlgmswaptionengine.cpp">
      <Filter>pricingengines</Filter>
    </ClCompile>
    <ClCompile Include="qle\pricingengines\discountingcurrencyswapengine.cpp">
      <Filter>pricingengines</Filter>
    </ClCompile>
    <ClCompile Include="qle\pricingengines\numericlgmswaptionengine.cpp">
      <Filter>pricingengines</Filter>
    </ClCompile>
    <ClCompile Include="qle\pricingengines\oiccbasisswapengine.cpp">
      <Filter>pricingengines</Filter>
    </ClCompile>
    <ClCompile Include="qle\processes\crossassetstateprocess.cpp">
      <Filter>processes</Filter>
    </ClCompile>
    <ClCompile Include="qle\processes\irlgm1fstateprocess.cpp">
      <Filter>processes</Filter>
    </ClCompile>
    <ClCompile Include="qle\termstructures\dynamicswaptionvolmatrix.cpp">
      <Filter>termstructures</Filter>
    </ClCompile>
    <ClCompile Include="qle\termstructures\oibasisswaphelper.cpp">
      <Filter>termstructures</Filter>
    </ClCompile>
    <ClCompile Include="qle\termstructures\oiccbasisswaphelper.cpp">
      <Filter>termstructures</Filter>
    </ClCompile>
    <ClCompile Include="qle\termstructures\hazardspreadeddefaulttermstructure.cpp">
      <Filter>termstructures</Filter>
    </ClCompile>
    <ClCompile Include="qle\models\crossassetmodelimpliedfxvoltermstructure.cpp">
      <Filter>models</Filter>
    </ClCompile>
    <ClCompile Include="qle\termstructures\blackvariancecurve3.cpp">
      <Filter>termstructures</Filter>
    </ClCompile>
    <ClCompile Include="qle\pricingengines\discountingswapenginemulticurve.cpp">
      <Filter>pricingengines</Filter>
    </ClCompile>
    <ClCompile Include="qle\termstructures\datedstrippedoptionlet.cpp">
      <Filter>termstructures</Filter>
    </ClCompile>
    <ClCompile Include="qle\termstructures\datedstrippedoptionletadapter.cpp">
      <Filter>termstructures</Filter>
    </ClCompile>
    <ClCompile Include="qle\termstructures\dynamicoptionletvolatilitystructure.cpp">
      <Filter>termstructures</Filter>
    </ClCompile>
    <ClCompile Include="qle\indexes\fxindex.cpp">
      <Filter>indexes</Filter>
    </ClCompile>
    <ClCompile Include="qle\cashflows\fxlinkedcashflow.cpp">
      <Filter>cashflows</Filter>
    </ClCompile>
    <ClCompile Include="qle\termstructures\optionletstripper1.cpp">
      <Filter>termstructures</Filter>
    </ClCompile>
    <ClCompile Include="qle\termstructures\optionletstripper2.cpp">
      <Filter>termstructures</Filter>
    </ClCompile>
    <ClCompile Include="qle\termstructures\swaptionvolatilityconverter.cpp">
      <Filter>termstructures</Filter>
    </ClCompile>
  </ItemGroup>
</Project><|MERGE_RESOLUTION|>--- conflicted
+++ resolved
@@ -306,7 +306,6 @@
     <ClInclude Include="qle\cashflows\fxlinkedcashflow.hpp">
       <Filter>cashflows</Filter>
     </ClInclude>
-<<<<<<< HEAD
     <ClInclude Include="qle\termstructures\optionletstripper1.hpp">
       <Filter>termstructures</Filter>
     </ClInclude>
@@ -314,9 +313,9 @@
       <Filter>termstructures</Filter>
     </ClInclude>
     <ClInclude Include="qle\termstructures\swaptionvolatilityconverter.hpp">
-=======
+      <Filter>termstructures</Filter>
+    </ClInclude>
     <ClInclude Include="qle\termstructures\interpolateddiscountcurve2.hpp">
->>>>>>> 3719298a
       <Filter>termstructures</Filter>
     </ClInclude>
   </ItemGroup>
