--- conflicted
+++ resolved
@@ -249,7 +249,6 @@
 */
 AssetClass parseAssetClass(const std::string& s);
 
-<<<<<<< HEAD
 //! Convert text to QuantLib::DeltaVolQuote::AtmType 
 /*! 
 \ingroup utilities 
@@ -262,7 +261,6 @@
 */ 
 QuantLib::DeltaVolQuote::DeltaType parseDeltaType(const std::string& s); 
  
-=======
 /*! Attempt to parse string \p str to \p obj of type \c T using \p parser
     \param[in]  str    The string we wish to parse.
     \param[out] obj    The resulting object if the parsing was successful.
@@ -284,6 +282,5 @@
     return true;
 }
 
->>>>>>> ccc96c8b
 } // namespace data
 } // namespace ore