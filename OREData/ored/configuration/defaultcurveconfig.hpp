--- conflicted
+++ resolved
@@ -53,10 +53,11 @@
     //@{
     //! Detailed constructor
     DefaultCurveConfig(const string& curveID, const string& curveDescription, const string& currency, const Type& type,
-                       const string& discountCurveID, const string& benchmarkCurveID, const string& sourceCurveID,
-                       const string& recoveryRateQuote, const DayCounter& dayCounter, const string& conventionID,
-                       const std::vector<string>& quotes, const std::vector<Period>& pillars, const Calendar& calendar,
-                       const Size spotLag, bool extrapolation = true);
+                       const string& discountCurveID, const string& recoveryRateQuote, const DayCounter& dayCounter,
+                       const string& conventionID, const std::vector<string>& quotes, bool extrapolation = true,
+                       const string& benchmarkCurveID = "", const string& sourceCurveID = "",
+                       const std::vector<Period>& pillars = std::vector<Period>(),
+                       const Calendar& calendar = Calendar(), const Size spotLag = 0);
     //! Default constructor
     DefaultCurveConfig() {}
     //@}
@@ -76,14 +77,10 @@
     const string& sourceCurveID() const { return benchmarkCurveID_; }
     const string& recoveryRateQuote() const { return recoveryRateQuote_; }
     const string& conventionID() const { return conventionID_; }
-<<<<<<< HEAD
-    const vector<string>& quotes() const { return quotes_; }
     const DayCounter& dayCounter() const { return dayCounter_; }
     const std::vector<Period>& pillars() const { return pillars_; }
     const Calendar& calendar() const { return calendar_; }
     const Size& spotLag() const { return spotLag_; }
-=======
->>>>>>> 55af59a0
     bool extrapolation() const { return extrapolation_; }
     const vector<string>& cdsQuotes() { return cdsQuotes_; }
 
@@ -98,14 +95,10 @@
     string& sourceCurveID() { return sourceCurveID_; }
     string& recoveryRateQuote() { return recoveryRateQuote_; }
     string& conventionID() { return conventionID_; }
-<<<<<<< HEAD
-    vector<string>& quotes() { return quotes_; }
     DayCounter& dayCounter() { return dayCounter_; }
     std::vector<Period> pillars() { return pillars_; }
     Calendar calendar() { return calendar_; }
     Size spotLag() { return spotLag_; }
-=======
->>>>>>> 55af59a0
     bool& extrapolation() { return extrapolation_; }
     //@}
 
@@ -114,19 +107,15 @@
     string currency_;
     Type type_;
     string discountCurveID_;
-    string benchmarkCurveID_;
-    string sourceCurveID_;
     string recoveryRateQuote_;
     DayCounter dayCounter_;
     string conventionID_;
-<<<<<<< HEAD
-    vector<string> quotes_;
+    bool extrapolation_;
+    string benchmarkCurveID_;
+    string sourceCurveID_;
     vector<Period> pillars_;
     Calendar calendar_;
     Size spotLag_;
-=======
->>>>>>> 55af59a0
-    bool extrapolation_;
 };
 } // namespace data
 } // namespace ore