--- conflicted
+++ resolved
@@ -118,11 +118,7 @@
                   public Visitor<IfThenElseNode>,
                   public Visitor<LoopNode> {
 public:
-<<<<<<< HEAD
-    ASTRunner(ComputationGraph& g, const std::vector<std::string>& opLabels, const boost::shared_ptr<ModelCG> model,
-=======
     ASTRunner(ComputationGraph& g, const std::vector<std::string>& opLabels, const QuantLib::ext::shared_ptr<ModelCG> model,
->>>>>>> 29782b33
               const bool generatePayLog, const bool includePastCashflows, const std::string& script, bool& interactive,
               Context& context, ASTNode*& lastVisitedNode, std::set<std::size_t>& keepNodes,
               std::vector<ComputationGraphBuilder::PayLogEntry>& payLogEntries)
