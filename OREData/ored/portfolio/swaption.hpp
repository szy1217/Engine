--- conflicted
+++ resolved
@@ -63,11 +63,7 @@
     bool isExercised() const;
 
     std::map<AssetClass, std::set<std::string>>
-<<<<<<< HEAD
-    underlyingIndices(const boost::shared_ptr<ReferenceDataManager>& referenceDataManager = nullptr) const override;
-=======
     underlyingIndices(const QuantLib::ext::shared_ptr<ReferenceDataManager>& referenceDataManager = nullptr) const override;
->>>>>>> 29782b33
 
 private:
     OptionData optionData_;
