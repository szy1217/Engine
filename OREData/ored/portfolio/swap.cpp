--- conflicted
+++ resolved
@@ -60,11 +60,6 @@
     isResetting_ = false;
 
     for (Size i = 0; i < numLegs; ++i) {
-<<<<<<< HEAD
-        currencies[i] = parseCurrency(legData_[i].currency());
-        if (legData_[i].currency() != ccy_str)
-            isXCCY_ = true;
-=======
         // allow minor currencies for Equity legs as some exchanges trade in these, e.g LSE in pence - GBX or GBp
         // minor currencies on other legs will fail here
         if (legData_[i].legType() == "Equity")
@@ -73,7 +68,6 @@
             currencies[i] = parseCurrency(legData_[i].currency());
         if (currencies[i] != currency)
             isXCCY = true;
->>>>>>> 30d52506
     }
 
     boost::shared_ptr<EngineBuilder> builder =
@@ -257,14 +251,9 @@
         } else {
             notional_ = legData_[notionalTakenFromLeg_].notionals().at(0);
         }
-<<<<<<< HEAD
-        notionalCurrency_ = legData_[notionalTakenFromLeg_].currency();
-        npvCurrency_ = legData_[notionalTakenFromLeg_].currency();
-=======
         // parse for currrency in case leg is Equity, we only want the major currency for NPV and Notional
         notionalCurrency_ = parseCurrencyWithMinors(legData_[notionalTakenFromLeg].currency()).code();
         npvCurrency_ = parseCurrencyWithMinors(legData_[notionalTakenFromLeg].currency()).code();
->>>>>>> 30d52506
         DLOG("Notional is " << notional_ << " " << notionalCurrency_);
     }
 
