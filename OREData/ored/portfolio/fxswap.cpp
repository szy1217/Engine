--- conflicted
+++ resolved
@@ -65,11 +65,7 @@
         instrument_.reset(new VanillaInstrument(composite));
         npvCurrency_ = nearBoughtCurrency_;
         notional_ = nearBoughtAmount_;
-<<<<<<< HEAD
-        npvCurrency_ = nearBoughtCurrency_;
-=======
         notionalCurrency_ = nearBoughtCurrency_;
->>>>>>> afea6fda
         maturity_ = farDate;
 
     } catch (std::exception&) {
