/*
 Copyright (C) 2016 Quaternion Risk Management Ltd
 All rights reserved.

 This file is part of ORE, a free-software/open-source library
 for transparent pricing and risk analysis - http://opensourcerisk.org

 ORE is free software: you can redistribute it and/or modify it
 under the terms of the Modified BSD License.  You should have received a
 copy of the license along with this program.
 The license is also available online at <http://opensourcerisk.org>

 This program is distributed on the basis that it will form a useful
 contribution to risk analytics and model standardisation, but WITHOUT
 ANY WARRANTY; without even the implied warranty of MERCHANTABILITY or
 FITNESS FOR A PARTICULAR PURPOSE. See the license for more details.
*/

#include <ored/portfolio/builders/capflooredcpileg.hpp>
#include <ored/portfolio/builders/capfloorediborleg.hpp>
#include <ored/portfolio/builders/capflooredyoyleg.hpp>
#include <ored/portfolio/builders/cms.hpp>
#include <ored/portfolio/builders/cmsspread.hpp>
#include <ored/portfolio/legdata.hpp>
#include <ored/utilities/log.hpp>
#include <ored/utilities/to_string.hpp>

#include <boost/make_shared.hpp>
#include <ql/cashflow.hpp>
#include <ql/cashflows/averagebmacoupon.hpp>
#include <ql/cashflows/capflooredcoupon.hpp>
#include <ql/cashflows/capflooredinflationcoupon.hpp>
#include <ql/cashflows/cpicoupon.hpp>
#include <ql/cashflows/cpicouponpricer.hpp>
#include <ql/cashflows/digitalcoupon.hpp>
#include <ql/cashflows/fixedratecoupon.hpp>
#include <ql/cashflows/iborcoupon.hpp>
#include <ql/cashflows/simplecashflow.hpp>
#include <ql/errors.hpp>
#include <ql/experimental/coupons/cmsspreadcoupon.hpp>
#include <ql/experimental/coupons/digitalcmsspreadcoupon.hpp>
#include <ql/experimental/coupons/strippedcapflooredcoupon.hpp>
#include <ql/version.hpp>
#include <qle/cashflows/averageonindexedcoupon.hpp>
#include <qle/cashflows/averageonindexedcouponpricer.hpp>
#include <qle/cashflows/brlcdicouponpricer.hpp>
#include <qle/cashflows/couponpricer.hpp>
#include <qle/cashflows/cpicoupon.hpp>
#include <qle/cashflows/cpicouponpricer.hpp>
#include <qle/cashflows/equitycoupon.hpp>
#include <qle/cashflows/floatingannuitycoupon.hpp>
<<<<<<< HEAD
#include <qle/cashflows/indexedcoupon.hpp>
=======
#include <qle/cashflows/overnightindexedcoupon.hpp>
#include <qle/cashflows/strippedcapflooredcpicoupon.hpp>
>>>>>>> fe0a5c64
#include <qle/cashflows/strippedcapflooredyoyinflationcoupon.hpp>
#include <qle/cashflows/subperiodscoupon.hpp>
#include <qle/cashflows/subperiodscouponpricer.hpp>
#include <qle/indexes/bmaindexwrapper.hpp>

using namespace QuantLib;
using namespace QuantExt;

namespace ore {
namespace data {

LegDataRegister<CashflowData> CashflowData::reg_("Cashflow");

void CashflowData::fromXML(XMLNode* node) {
    XMLUtils::checkNode(node, legNodeName());
    amounts_ =
        XMLUtils::getChildrenValuesWithAttributes<Real>(node, "Cashflow", "Amount", "date", dates_, &parseReal, false);
}

XMLNode* CashflowData::toXML(XMLDocument& doc) {
    XMLNode* node = doc.allocNode(legNodeName());
    XMLUtils::addChildrenWithOptionalAttributes(doc, node, "Cashflow", "Amount", amounts_, "date", dates_);
    return node;
}

LegDataRegister<FixedLegData> FixedLegData::reg_("Fixed");

void FixedLegData::fromXML(XMLNode* node) {
    XMLUtils::checkNode(node, legNodeName());
    rates_ = XMLUtils::getChildrenValuesWithAttributes<Real>(node, "Rates", "Rate", "startDate", rateDates_, parseReal,
                                                             true);
}

XMLNode* FixedLegData::toXML(XMLDocument& doc) {
    XMLNode* node = doc.allocNode(legNodeName());
    XMLUtils::addChildrenWithOptionalAttributes(doc, node, "Rates", "Rate", rates_, "startDate", rateDates_);
    return node;
}

LegDataRegister<ZeroCouponFixedLegData> ZeroCouponFixedLegData::reg_("ZeroCouponFixed");

void ZeroCouponFixedLegData::fromXML(XMLNode* node) {
    XMLUtils::checkNode(node, legNodeName());
    rates_ = XMLUtils::getChildrenValuesWithAttributes<Real>(node, "Rates", "Rate", "startDate", rateDates_, &parseReal, true);
    XMLNode* compNode = XMLUtils::getChildNode(node, "Compounding");
    if (compNode)
        compounding_ = XMLUtils::getChildValue(node, "Compounding", true);
    else
        compounding_ = "Compounded";
    QL_REQUIRE(compounding_ == "Compounded" || compounding_ == "Simple",
               "Compounding method " << compounding_ << " not supported");
    XMLNode* subtractNotionalNode = XMLUtils::getChildNode(node, "SubtractNotional");
    if (subtractNotionalNode)
        subtractNotional_ = XMLUtils::getChildValueAsBool(node, "SubtractNotional", true);
    else
        subtractNotional_ = true;
}

XMLNode* ZeroCouponFixedLegData::toXML(XMLDocument& doc) {
    XMLNode* node = doc.allocNode(legNodeName());
    XMLUtils::addChildrenWithOptionalAttributes(doc, node, "Rates", "Rate", rates_, "startDate", rateDates_);
    XMLUtils::addChild(doc, node, "Compounding", compounding_);
    XMLUtils::addChild(doc, node, "SubtractNotional", subtractNotional_);
    return node;
}

LegDataRegister<FloatingLegData> FloatingLegData::reg_("Floating");

void FloatingLegData::fromXML(XMLNode* node) {
    XMLUtils::checkNode(node, legNodeName());
    index_ = internalIndexName(XMLUtils::getChildValue(node, "Index", true));
    indices_.insert(index_);
    // These are all optional
    spreads_ = XMLUtils::getChildrenValuesWithAttributes<Real>(node, "Spreads", "Spread", "startDate", spreadDates_,
                                                               &parseReal);
    isInArrears_ = isAveraged_ = hasSubPeriods_ = includeSpread_ = false;
    if (XMLNode* arrNode = XMLUtils::getChildNode(node, "IsInArrears"))
        isInArrears_ = parseBool(XMLUtils::getNodeValue(arrNode));
    if (XMLNode* avgNode = XMLUtils::getChildNode(node, "IsAveraged"))
        isAveraged_ = parseBool(XMLUtils::getNodeValue(avgNode));
    if (XMLNode* spNode = XMLUtils::getChildNode(node, "HasSubPeriods"))
        hasSubPeriods_ = parseBool(XMLUtils::getNodeValue(spNode));
    if (XMLNode* incSpNode = XMLUtils::getChildNode(node, "IncludeSpread"))
        includeSpread_ = parseBool(XMLUtils::getNodeValue(incSpNode));
    if (auto n = XMLUtils::getChildNode(node, "FixingDays"))
        fixingDays_ = parseInteger(XMLUtils::getNodeValue(n));
    else
        fixingDays_ = Null<Size>();
    if(auto n = XMLUtils::getChildNode(node, "Lookback"))
        lookback_ = parsePeriod(XMLUtils::getNodeValue(n));
    else
        lookback_ = 0 * Days;
    caps_ = XMLUtils::getChildrenValuesWithAttributes<Real>(node, "Caps", "Cap", "startDate", capDates_, &parseReal);
    floors_ =
        XMLUtils::getChildrenValuesWithAttributes<Real>(node, "Floors", "Floor", "startDate", floorDates_, &parseReal);
    gearings_ = XMLUtils::getChildrenValuesWithAttributes<Real>(node, "Gearings", "Gearing", "startDate", gearingDates_,
                                                                &parseReal, false);
    if (XMLUtils::getChildNode(node, "NakedOption"))
        nakedOption_ = XMLUtils::getChildValueAsBool(node, "NakedOption", false);
    else
        nakedOption_ = false;
}

XMLNode* FloatingLegData::toXML(XMLDocument& doc) {
    XMLNode* node = doc.allocNode(legNodeName());
    XMLUtils::addChild(doc, node, "Index", index_);
    XMLUtils::addChild(doc, node, "IsInArrears", isInArrears_);
    XMLUtils::addChild(doc, node, "IsAveraged", isAveraged_);
    XMLUtils::addChild(doc, node, "HasSubPeriods", hasSubPeriods_);
    XMLUtils::addChild(doc, node, "IncludeSpread", includeSpread_);
    if (fixingDays_ != Null<Size>())
        XMLUtils::addChild(doc, node, "FixingDays", static_cast<int>(fixingDays_));
    if (lookback_ != 0 * Days)
        XMLUtils::addChild(doc, node, "Lookback", ore::data::to_string(lookback_));
    XMLUtils::addChildrenWithOptionalAttributes(doc, node, "Caps", "Cap", caps_, "startDate", capDates_);
    XMLUtils::addChildrenWithOptionalAttributes(doc, node, "Floors", "Floor", floors_, "startDate", floorDates_);
    XMLUtils::addChildrenWithOptionalAttributes(doc, node, "Gearings", "Gearing", gearings_, "startDate",
                                                gearingDates_);
    XMLUtils::addChildrenWithOptionalAttributes(doc, node, "Spreads", "Spread", spreads_, "startDate", spreadDates_);
    XMLUtils::addChild(doc, node, "NakedOption", nakedOption_);
    return node;
}

LegDataRegister<CPILegData> CPILegData::reg_("CPI");

void CPILegData::fromXML(XMLNode* node) {
    XMLUtils::checkNode(node, legNodeName());
    index_ = XMLUtils::getChildValue(node, "Index", true);
    startDate_ = XMLUtils::getChildValue(node, "StartDate", true);
    indices_.insert(index_);
    baseCPI_ = XMLUtils::getChildValueAsDouble(node, "BaseCPI", true);
    observationLag_ = XMLUtils::getChildValue(node, "ObservationLag", true);
    interpolation_ = XMLUtils::getChildValue(node, "Interpolation", true);
    XMLNode* subNomNode = XMLUtils::getChildNode(node, "SubtractInflationNotional");
    if (subNomNode)
        subtractInflationNominal_ = XMLUtils::getChildValueAsBool(node, "SubtractInflationNotional", true);
    else
        subtractInflationNominal_ = false;
    rates_ = XMLUtils::getChildrenValuesWithAttributes<Real>(node, "Rates", "Rate", "startDate", rateDates_, &parseReal,
                                                             true);
    caps_ = XMLUtils::getChildrenValuesWithAttributes<Real>(node, "Caps", "Cap", "startDate", capDates_, &parseReal);
    floors_ = XMLUtils::getChildrenValuesWithAttributes<Real>(node, "Floors", "Floor", "startDate", floorDates_, &parseReal);
    if (XMLUtils::getChildNode(node, "NakedOption"))
        nakedOption_ = XMLUtils::getChildValueAsBool(node, "NakedOption", false);
    else
        nakedOption_ = false;
}

XMLNode* CPILegData::toXML(XMLDocument& doc) {
    XMLNode* node = doc.allocNode(legNodeName());
    XMLUtils::addChild(doc, node, "Index", index_);
    XMLUtils::addChildrenWithOptionalAttributes(doc, node, "Rates", "Rate", rates_, "startDate", rateDates_);
    XMLUtils::addChild(doc, node, "BaseCPI", baseCPI_);
    XMLUtils::addChild(doc, node, "StartDate", startDate_);
    XMLUtils::addChild(doc, node, "ObservationLag", observationLag_);
    XMLUtils::addChild(doc, node, "Interpolation", interpolation_);
    XMLUtils::addChild(doc, node, "SubtractInflationNotional", subtractInflationNominal_);
    XMLUtils::addChildrenWithOptionalAttributes(doc, node, "Caps", "Cap", caps_, "startDate", capDates_);
    XMLUtils::addChildrenWithOptionalAttributes(doc, node, "Floors", "Floor", floors_, "startDate", floorDates_);
    XMLUtils::addChild(doc, node, "NakedOption", nakedOption_);
    return node;
}

LegDataRegister<YoYLegData> YoYLegData::reg_("YY");

void YoYLegData::fromXML(XMLNode* node) {
    XMLUtils::checkNode(node, legNodeName());
    index_ = XMLUtils::getChildValue(node, "Index", true);
    indices_.insert(index_);
    fixingDays_ = XMLUtils::getChildValueAsInt(node, "FixingDays", true);
    observationLag_ = XMLUtils::getChildValue(node, "ObservationLag", true);
    gearings_ = XMLUtils::getChildrenValuesWithAttributes<Real>(node, "Gearings", "Gearing", "startDate", gearingDates_,
                                                                &parseReal);
    spreads_ = XMLUtils::getChildrenValuesWithAttributes<Real>(node, "Spreads", "Spread", "startDate", spreadDates_,
                                                               &parseReal);
    caps_ = XMLUtils::getChildrenValuesWithAttributes<Real>(node, "Caps", "Cap", "startDate", capDates_, &parseReal);
    floors_ =
        XMLUtils::getChildrenValuesWithAttributes<Real>(node, "Floors", "Floor", "startDate", floorDates_, &parseReal);
    if (XMLUtils::getChildNode(node, "NakedOption"))
        nakedOption_ = XMLUtils::getChildValueAsBool(node, "NakedOption", false);
    else
        nakedOption_ = false;
}

XMLNode* YoYLegData::toXML(XMLDocument& doc) {
    XMLNode* node = doc.allocNode(legNodeName());
    XMLUtils::addChild(doc, node, "Index", index_);
    XMLUtils::addChild(doc, node, "ObservationLag", observationLag_);
    XMLUtils::addChild(doc, node, "FixingDays", static_cast<int>(fixingDays_));
    XMLUtils::addChildrenWithOptionalAttributes(doc, node, "Gearings", "Gearing", gearings_, "startDate",
                                                gearingDates_);
    XMLUtils::addChildrenWithOptionalAttributes(doc, node, "Spreads", "Spread", spreads_, "startDate", spreadDates_);
    XMLUtils::addChildrenWithOptionalAttributes(doc, node, "Caps", "Cap", caps_, "startDate", capDates_);
    XMLUtils::addChildrenWithOptionalAttributes(doc, node, "Floors", "Floor", floors_, "startDate", floorDates_);
    XMLUtils::addChild(doc, node, "NakedOption", nakedOption_);
    return node;
}

XMLNode* CMSLegData::toXML(XMLDocument& doc) {
    XMLNode* node = doc.allocNode(legNodeName());
    XMLUtils::addChild(doc, node, "Index", swapIndex_);
    XMLUtils::addChild(doc, node, "IsInArrears", isInArrears_);
    if (fixingDays_ != Null<Size>())
        XMLUtils::addChild(doc, node, "FixingDays", static_cast<int>(fixingDays_));
    XMLUtils::addChildrenWithOptionalAttributes(doc, node, "Caps", "Cap", caps_, "startDate", capDates_);
    XMLUtils::addChildrenWithOptionalAttributes(doc, node, "Floors", "Floor", floors_, "startDate", floorDates_);
    XMLUtils::addChildrenWithOptionalAttributes(doc, node, "Gearings", "Gearing", gearings_, "startDate",
                                                gearingDates_);
    XMLUtils::addChildrenWithOptionalAttributes(doc, node, "Spreads", "Spread", spreads_, "startDate", spreadDates_);
    XMLUtils::addChild(doc, node, "NakedOption", nakedOption_);
    return node;
}

LegDataRegister<CMSLegData> CMSLegData::reg_("CMS");

void CMSLegData::fromXML(XMLNode* node) {
    XMLUtils::checkNode(node, legNodeName());
    swapIndex_ = XMLUtils::getChildValue(node, "Index", true);
    indices_.insert(swapIndex_);
    // These are all optional
    spreads_ = XMLUtils::getChildrenValuesWithAttributes<Real>(node, "Spreads", "Spread", "startDate", spreadDates_,
                                                               &parseReal);
    XMLNode* arrNode = XMLUtils::getChildNode(node, "IsInArrears");
    if (arrNode)
        isInArrears_ = XMLUtils::getChildValueAsBool(node, "IsInArrears", true);
    else
        isInArrears_ = false; // default to fixing-in-advance
    if (auto n = XMLUtils::getChildNode(node, "FixingDays"))
        fixingDays_ = parseInteger(XMLUtils::getNodeValue(n));
    else
        fixingDays_ = Null<Size>();
    caps_ = XMLUtils::getChildrenValuesWithAttributes<Real>(node, "Caps", "Cap", "startDate", capDates_, &parseReal);
    floors_ =
        XMLUtils::getChildrenValuesWithAttributes<Real>(node, "Floors", "Floor", "startDate", floorDates_, &parseReal);
    gearings_ = XMLUtils::getChildrenValuesWithAttributes<Real>(node, "Gearings", "Gearing", "startDate", gearingDates_,
                                                                &parseReal);
    if (XMLUtils::getChildNode(node, "NakedOption"))
        nakedOption_ = XMLUtils::getChildValueAsBool(node, "NakedOption", false);
    else
        nakedOption_ = false;
}

XMLNode* CMSSpreadLegData::toXML(XMLDocument& doc) {
    XMLNode* node = doc.allocNode(legNodeName());
    XMLUtils::addChild(doc, node, "Index1", swapIndex1_);
    XMLUtils::addChild(doc, node, "Index2", swapIndex2_);
    XMLUtils::addChild(doc, node, "IsInArrears", isInArrears_);
    if (fixingDays_ != Null<Size>())
        XMLUtils::addChild(doc, node, "FixingDays", static_cast<int>(fixingDays_));
    XMLUtils::addChildrenWithOptionalAttributes(doc, node, "Spreads", "Spread", spreads_, "startDate", spreadDates_);
    XMLUtils::addChildrenWithOptionalAttributes(doc, node, "Caps", "Cap", caps_, "startDate", capDates_);
    XMLUtils::addChildrenWithOptionalAttributes(doc, node, "Floors", "Floor", floors_, "startDate", floorDates_);
    XMLUtils::addChildrenWithOptionalAttributes(doc, node, "Gearings", "Gearing", gearings_, "startDate",
                                                gearingDates_);
    XMLUtils::addChild(doc, node, "NakedOption", nakedOption_);
    return node;
}

LegDataRegister<CMSSpreadLegData> CMSSpreadLegData::reg_("CMSSpread");

void CMSSpreadLegData::fromXML(XMLNode* node) {
    XMLUtils::checkNode(node, legNodeName());
    swapIndex1_ = XMLUtils::getChildValue(node, "Index1", true);
    swapIndex2_ = XMLUtils::getChildValue(node, "Index2", true);
    indices_.insert(swapIndex1_);
    indices_.insert(swapIndex2_);
    // These are all optional
    spreads_ = XMLUtils::getChildrenValuesWithAttributes<Real>(node, "Spreads", "Spread", "startDate", spreadDates_,
                                                               &parseReal);
    XMLNode* arrNode = XMLUtils::getChildNode(node, "IsInArrears");
    if (arrNode)
        isInArrears_ = XMLUtils::getChildValueAsBool(node, "IsInArrears", true);
    else
        isInArrears_ = false; // default to fixing-in-advance
    if (auto n = XMLUtils::getChildNode(node, "FixingDays"))
        fixingDays_ = parseInteger(XMLUtils::getNodeValue(n));
    else
        fixingDays_ = Null<Size>();
    caps_ = XMLUtils::getChildrenValuesWithAttributes<Real>(node, "Caps", "Cap", "startDate", capDates_, &parseReal);
    floors_ =
        XMLUtils::getChildrenValuesWithAttributes<Real>(node, "Floors", "Floor", "startDate", floorDates_, &parseReal);
    gearings_ = XMLUtils::getChildrenValuesWithAttributes<Real>(node, "Gearings", "Gearing", "startDate", gearingDates_,
                                                                &parseReal);
    if (XMLUtils::getChildNode(node, "NakedOption"))
        nakedOption_ = XMLUtils::getChildValueAsBool(node, "NakedOption", false);
    else
        nakedOption_ = false;
}

XMLNode* DigitalCMSSpreadLegData::toXML(XMLDocument& doc) {
    XMLNode* node = doc.allocNode(legNodeName());
    XMLUtils::appendNode(node, underlying_->toXML(doc));

    if (callStrikes_.size() > 0) {
        XMLUtils::addChild(doc, node, "CallPosition", to_string(callPosition_));
        XMLUtils::addChild(doc, node, "IsCallATMIncluded", isCallATMIncluded_);
        XMLUtils::addChildren(doc, node, "CallStrikes", "Strike", callStrikes_);
        XMLUtils::addChildren(doc, node, "CallPayoffs", "Payoff", callPayoffs_);
    }

    if (putStrikes_.size() > 0) {
        XMLUtils::addChild(doc, node, "PutPosition", to_string(putPosition_));
        XMLUtils::addChild(doc, node, "IsPutATMIncluded", isPutATMIncluded_);
        XMLUtils::addChildren(doc, node, "PutStrikes", "Strike", putStrikes_);
        XMLUtils::addChildren(doc, node, "PutPayoffs", "Payoff", putPayoffs_);
    }

    return node;
}

LegDataRegister<DigitalCMSSpreadLegData> DigitalCMSSpreadLegData::reg_("DigitalCMSSpread");

void DigitalCMSSpreadLegData::fromXML(XMLNode* node) {
    XMLUtils::checkNode(node, legNodeName());

    XMLNode* underlyingNode = XMLUtils::getChildNode(node, "CMSSpreadLegData");
    underlying_ = boost::make_shared<CMSSpreadLegData>();
    underlying_->fromXML(underlyingNode);
    indices_ = underlying_->indices();

    callStrikes_ = XMLUtils::getChildrenValuesWithAttributes<Real>(node, "CallStrikes", "Strike", "startDate",
                                                                   callStrikeDates_, &parseReal);
    if (callStrikes_.size() > 0) {
        string cp = XMLUtils::getChildValue(node, "CallPosition", true);
        callPosition_ = parsePositionType(cp);
        isCallATMIncluded_ = XMLUtils::getChildValueAsBool(node, "IsCallATMIncluded", true);
        callPayoffs_ = XMLUtils::getChildrenValuesWithAttributes<Real>(node, "CallPayoffs", "Payoff", "startDate",
                                                                       callPayoffDates_, &parseReal);
    }

    putStrikes_ = XMLUtils::getChildrenValuesWithAttributes<Real>(node, "PutStrikes", "Strike", "startDate",
                                                                  putStrikeDates_, &parseReal);
    if (putStrikes_.size() > 0) {
        string pp = XMLUtils::getChildValue(node, "PutPosition", true);
        putPosition_ = parsePositionType(pp);
        isPutATMIncluded_ = XMLUtils::getChildValueAsBool(node, "IsPutATMIncluded", true);
        putPayoffs_ = XMLUtils::getChildrenValuesWithAttributes<Real>(node, "PutPayoffs", "Payoff", "startDate",
                                                                      putPayoffDates_, &parseReal);
    }
}

LegDataRegister<EquityLegData> EquityLegData::reg_("Equity");

void EquityLegData::fromXML(XMLNode* node) {
    XMLUtils::checkNode(node, legNodeName());
    returnType_ = XMLUtils::getChildValue(node, "ReturnType");
    if (returnType_ == "Total" && XMLUtils::getChildNode(node, "DividendFactor"))
        dividendFactor_ = XMLUtils::getChildValueAsDouble(node, "DividendFactor", true);
    else
        dividendFactor_ = 1.0;
    eqName_ = XMLUtils::getChildValue(node, "Name");
    indices_.insert("EQ-" + eqName_);
    if (XMLUtils::getChildNode(node, "InitialPrice"))
        initialPrice_ = XMLUtils::getChildValueAsDouble(node, "InitialPrice");
    else
        initialPrice_ = Real();
    fixingDays_ = XMLUtils::getChildValueAsInt(node, "FixingDays");
    XMLNode* tmp = XMLUtils::getChildNode(node, "ValuationSchedule");
    if (tmp)
        valuationSchedule_.fromXML(tmp);
    if (XMLUtils::getChildNode(node, "NotionalReset"))
        notionalReset_ = XMLUtils::getChildValueAsBool(node, "NotionalReset");
    else
        notionalReset_ = false;

    XMLNode* fxt = XMLUtils::getChildNode(node, "FXTerms");
    if (fxt) {
        eqCurrency_ = XMLUtils::getChildValue(fxt, "EquityCurrency", true);
        fxIndex_ = XMLUtils::getChildValue(fxt, "FXIndex", true);
        fxIndexFixingDays_ = XMLUtils::getChildValueAsInt(fxt, "FXIndexFixingDays");
        fxIndexCalendar_ = XMLUtils::getChildValue(fxt, "FXIndexCalendar");
    }

    if(XMLNode* qty = XMLUtils::getChildNode(node, "Quantity")) {
        quantity_ = parseReal(XMLUtils::getNodeValue(qty));
    } else {
        quantity_ = Null<Real>();
    }
}

XMLNode* EquityLegData::toXML(XMLDocument& doc) {
    XMLNode* node = doc.allocNode(legNodeName());
    XMLUtils::addChild(doc, node, "ReturnType", returnType_);
    if (returnType_ == "Total") {
        XMLUtils::addChild(doc, node, "DividendFactor", dividendFactor_);
    }
    XMLUtils::addChild(doc, node, "Name", eqName_);
    if (initialPrice_)
        XMLUtils::addChild(doc, node, "InitialPrice", initialPrice_);
    XMLUtils::addChild(doc, node, "NotionalReset", notionalReset_);

    if (valuationSchedule_.hasData()) {
        XMLNode* schedNode = valuationSchedule_.toXML(doc);
        XMLUtils::setNodeName(doc, schedNode, "ValuationSchedule"); 
        XMLUtils::appendNode(node, schedNode);
    } else {
        XMLUtils::addChild(doc, node, "FixingDays", static_cast<Integer>(fixingDays_));
    }

    if (fxIndex_ != "") {
        XMLNode* fxNode = doc.allocNode("FXTerms");
        XMLUtils::addChild(doc, fxNode, "EquityCurrency", eqCurrency_);
        XMLUtils::addChild(doc, fxNode, "FXIndex", fxIndex_);
        if (fxIndexFixingDays_)
            XMLUtils::addChild(doc, fxNode, "FXIndexFixingDays", static_cast<Integer>(fxIndexFixingDays_));
        if (fxIndexCalendar_ != "")
            XMLUtils::addChild(doc, fxNode, "FXIndexCalendar", fxIndexCalendar_);
        XMLUtils::appendNode(node, fxNode);
    }
    return node;
}

void AmortizationData::fromXML(XMLNode* node) {
    XMLUtils::checkNode(node, "AmortizationData");
    type_ = XMLUtils::getChildValue(node, "Type");
    value_ = XMLUtils::getChildValueAsDouble(node, "Value");
    startDate_ = XMLUtils::getChildValue(node, "StartDate");
    endDate_ = XMLUtils::getChildValue(node, "EndDate", false);     // optional
    frequency_ = XMLUtils::getChildValue(node, "Frequency", false); // optional
    underflow_ = XMLUtils::getChildValueAsBool(node, "Underflow");
    initialized_ = true;
}

XMLNode* AmortizationData::toXML(XMLDocument& doc) {
    XMLNode* node = doc.allocNode("AmortizationData");
    XMLUtils::addChild(doc, node, "Type", type_);
    XMLUtils::addChild(doc, node, "Value", value_);
    XMLUtils::addChild(doc, node, "StartDate", startDate_);
    if (endDate_ != "")
        XMLUtils::addChild(doc, node, "EndDate", endDate_);
    if (frequency_ != "")
        XMLUtils::addChild(doc, node, "Frequency", frequency_);
    XMLUtils::addChild(doc, node, "Underflow", underflow_);
    return node;
}

LegData::LegData(const boost::shared_ptr<LegAdditionalData>& concreteLegData, bool isPayer, const string& currency,
                 const ScheduleData& scheduleData, const string& dayCounter, const std::vector<double>& notionals,
                 const std::vector<string>& notionalDates, const string& paymentConvention,
                 const bool notionalInitialExchange, const bool notionalFinalExchange,
                 const bool notionalAmortizingExchange, const bool isNotResetXCCY, const string& foreignCurrency,
                 const double foreignAmount, const string& fxIndex, int fixingDays, const string& fixingCalendar,
                 const std::vector<AmortizationData>& amortizationData, const int paymentLag,
                 const string& paymentCalendar, const vector<string>& paymentDates, const Indexing& indexing)
    : concreteLegData_(concreteLegData), isPayer_(isPayer), currency_(currency), schedule_(scheduleData),
      dayCounter_(dayCounter), notionals_(notionals), notionalDates_(notionalDates),
      paymentConvention_(paymentConvention), notionalInitialExchange_(notionalInitialExchange),
      notionalFinalExchange_(notionalFinalExchange), notionalAmortizingExchange_(notionalAmortizingExchange),
      isNotResetXCCY_(isNotResetXCCY), foreignCurrency_(foreignCurrency), foreignAmount_(foreignAmount),
      fxIndex_(fxIndex), fixingDays_(fixingDays), fixingCalendar_(fixingCalendar), amortizationData_(amortizationData),
      paymentLag_(paymentLag), paymentCalendar_(paymentCalendar), paymentDates_(paymentDates),
      indexing_(indexing) {

    indices_ = concreteLegData_->indices();
    if (!fxIndex_.empty())
        indices_.insert(fxIndex_);
}

void LegData::fromXML(XMLNode* node) {
    XMLUtils::checkNode(node, "LegData");
    string legType = XMLUtils::getChildValue(node, "LegType", true);
    isPayer_ = XMLUtils::getChildValueAsBool(node, "Payer");
    currency_ = XMLUtils::getChildValue(node, "Currency", true);
    dayCounter_ = XMLUtils::getChildValue(node, "DayCounter"); // optional
    paymentConvention_ = XMLUtils::getChildValue(node, "PaymentConvention");
    paymentLag_ = XMLUtils::getChildValueAsInt(node, "PaymentLag");
    paymentCalendar_ = XMLUtils::getChildValue(node, "PaymentCalendar", false);
    // if not given, default of getChildValueAsBool is true, which fits our needs here
    notionals_ = XMLUtils::getChildrenValuesWithAttributes<Real>(node, "Notionals", "Notional", "startDate",
                                                                 notionalDates_, &parseReal);
    XMLNode* tmp = XMLUtils::getChildNode(node, "Notionals");
    isNotResetXCCY_ = true;
    notionalInitialExchange_ = false;
    notionalFinalExchange_ = false;
    notionalAmortizingExchange_ = false;
    if (tmp) {
        XMLNode* fxResetNode = XMLUtils::getChildNode(tmp, "FXReset");
        if (fxResetNode) {
            isNotResetXCCY_ = false;
            foreignCurrency_ = XMLUtils::getChildValue(fxResetNode, "ForeignCurrency", true);
            foreignAmount_ = XMLUtils::getChildValueAsDouble(fxResetNode, "ForeignAmount", true);
            fxIndex_ = XMLUtils::getChildValue(fxResetNode, "FXIndex", true);
            indices_.insert(fxIndex_);
            fixingDays_ = XMLUtils::getChildValueAsInt(fxResetNode, "FixingDays");
            fixingCalendar_ = XMLUtils::getChildValue(fxResetNode, "FixingCalendar"); // may be empty string
            // TODO add schedule
        }
        XMLNode* exchangeNode = XMLUtils::getChildNode(tmp, "Exchanges");
        if (exchangeNode) {
            
            notionalInitialExchange_ = XMLUtils::getChildValueAsBool(exchangeNode, "NotionalInitialExchange");
            notionalFinalExchange_ = XMLUtils::getChildValueAsBool(exchangeNode, "NotionalFinalExchange");
            if (XMLUtils::getChildNode(exchangeNode, "NotionalAmortizingExchange"))
                notionalAmortizingExchange_ = XMLUtils::getChildValueAsBool(exchangeNode, "NotionalAmortizingExchange");
        }
    }

    XMLNode* amortizationParentNode = XMLUtils::getChildNode(node, "Amortizations");
    if (amortizationParentNode) {
        auto adNodes = XMLUtils::getChildrenNodes(amortizationParentNode, "AmortizationData");
        for (auto const& a : adNodes) {
            amortizationData_.push_back(AmortizationData());
            amortizationData_.back().fromXML(a);
        }
    }

    tmp = XMLUtils::getChildNode(node, "ScheduleData");
    if (tmp)
        schedule_.fromXML(tmp);

    paymentDates_ = XMLUtils::getChildrenValues(node, "PaymentDates", "PaymentDate", false);

    tmp = XMLUtils::getChildNode(node, "Indexing");
    if (tmp)
        indexing_.fromXML(tmp);

    concreteLegData_ = initialiseConcreteLegData(legType);
    concreteLegData_->fromXML(XMLUtils::getChildNode(node, concreteLegData_->legNodeName()));

    indices_.insert(concreteLegData_->indices().begin(), concreteLegData_->indices().end());
}

boost::shared_ptr<LegAdditionalData> LegData::initialiseConcreteLegData(const string& legType) {
    auto legData = LegDataFactory::instance().build(legType);
    QL_REQUIRE(legData, "Leg type " << legType << " has not been registered with the leg data factory.");
    return legData;
}

XMLNode* LegData::toXML(XMLDocument& doc) {
    XMLNode* node = doc.allocNode("LegData");
    QL_REQUIRE(node, "Failed to create LegData node");
    XMLUtils::addChild(doc, node, "LegType", legType());
    XMLUtils::addChild(doc, node, "Payer", isPayer_);
    XMLUtils::addChild(doc, node, "Currency", currency_);
    if (paymentConvention_ != "")
        XMLUtils::addChild(doc, node, "PaymentConvention", paymentConvention_);
    if (paymentLag_ != 0)
        XMLUtils::addChild(doc, node, "PaymentLag", paymentLag_);
    if (!paymentCalendar_.empty())
        XMLUtils::addChild(doc, node, "PaymentCalendar", paymentCalendar_);
    if (dayCounter_ != "")
        XMLUtils::addChild(doc, node, "DayCounter", dayCounter_);
    XMLUtils::addChildrenWithOptionalAttributes(doc, node, "Notionals", "Notional", notionals_, "startDate",
                                                notionalDates_);
    XMLNode* notionalsNodePtr = XMLUtils::getChildNode(node, "Notionals");

    if (!isNotResetXCCY_) {
        XMLNode* resetNode = doc.allocNode("FXReset");
        XMLUtils::addChild(doc, resetNode, "ForeignCurrency", foreignCurrency_);
        XMLUtils::addChild(doc, resetNode, "ForeignAmount", foreignAmount_);
        XMLUtils::addChild(doc, resetNode, "FXIndex", fxIndex_);
        XMLUtils::addChild(doc, resetNode, "FixingDays", fixingDays_);
        XMLUtils::addChild(doc, resetNode, "FixingCalendar", fixingCalendar_);
        XMLUtils::appendNode(notionalsNodePtr, resetNode);
    }

    XMLNode* exchangeNode = doc.allocNode("Exchanges");
    XMLUtils::addChild(doc, exchangeNode, "NotionalInitialExchange", notionalInitialExchange_);
    XMLUtils::addChild(doc, exchangeNode, "NotionalFinalExchange", notionalFinalExchange_);
    XMLUtils::addChild(doc, exchangeNode, "NotionalAmortizingExchange", notionalAmortizingExchange_);
    XMLUtils::appendNode(notionalsNodePtr, exchangeNode);

    XMLUtils::appendNode(node, schedule_.toXML(doc));

    if (!paymentDates_.empty())
        XMLUtils::addChildren(doc, node, "PaymentDates", "PaymentDate", paymentDates_);

    if (!amortizationData_.empty()) {
        XMLNode* amortisationsParentNode = doc.allocNode("Amortizations");
        for (auto& amort : amortizationData_) {
            if (amort.initialized()) {
                XMLUtils::appendNode(amortisationsParentNode, amort.toXML(doc));
            }
        }
        XMLUtils::appendNode(node, amortisationsParentNode);
    }

    if (indexing_.hasData()) {
        XMLUtils::appendNode(node, indexing_.toXML(doc));
    }

    XMLUtils::appendNode(node, concreteLegData_->toXML(doc));
    return node;
}

// Functions
Leg makeSimpleLeg(const LegData& data) {
    boost::shared_ptr<CashflowData> cashflowData = boost::dynamic_pointer_cast<CashflowData>(data.concreteLegData());
    QL_REQUIRE(cashflowData, "Wrong LegType, expected CashFlow, got " << data.legType());

    const vector<double>& amounts = cashflowData->amounts();
    const vector<string>& dates = cashflowData->dates();
    QL_REQUIRE(amounts.size() == dates.size(), "Amounts / Date size mismatch in makeSimpleLeg."
                                                   << "Amounts:" << amounts.size() << ", Dates:" << dates.size());
    Leg leg;
    for (Size i = 0; i < dates.size(); i++) {
        Date d = parseDate(dates[i]);
        leg.push_back(boost::shared_ptr<CashFlow>(new SimpleCashFlow(amounts[i], d)));
    }
    return leg;
}

Leg makeFixedLeg(const LegData& data, const boost::shared_ptr<EngineFactory>& engineFactory) {
    boost::shared_ptr<FixedLegData> fixedLegData = boost::dynamic_pointer_cast<FixedLegData>(data.concreteLegData());
    QL_REQUIRE(fixedLegData, "Wrong LegType, expected Fixed, got " << data.legType());

    Schedule schedule = makeSchedule(data.schedule());
    DayCounter dc = parseDayCounter(data.dayCounter());
    BusinessDayConvention bdc = parseBusinessDayConvention(data.paymentConvention());
    Calendar paymentCalendar = schedule.calendar();
    vector<double> rates = buildScheduledVector(fixedLegData->rates(), fixedLegData->rateDates(), schedule);
    vector<double> notionals = buildScheduledVector(data.notionals(), data.notionalDates(), schedule);
    Natural paymentLag = data.paymentLag();
    applyAmortization(notionals, data, schedule, true, rates);
    Leg leg = FixedRateLeg(schedule)
                  .withNotionals(notionals)
                  .withCouponRates(rates, dc)
                  .withPaymentAdjustment(bdc)
                  .withPaymentLag(paymentLag)
                  .withPaymentCalendar(paymentCalendar);
    applyIndexing(leg, data, engineFactory);
    return leg;
}

Leg makeZCFixedLeg(const LegData& data) {
    boost::shared_ptr<ZeroCouponFixedLegData> zcFixedLegData =
        boost::dynamic_pointer_cast<ZeroCouponFixedLegData>(data.concreteLegData());
    QL_REQUIRE(zcFixedLegData, "Wrong LegType, expected Zero Coupon Fixed, got " << data.legType());

    Schedule schedule = makeSchedule(data.schedule());
    DayCounter dc = parseDayCounter(data.dayCounter());
    BusinessDayConvention bdc = parseBusinessDayConvention(data.paymentConvention());
    // check we have a single notional and two dates in the schedule
    vector<double> notionals = data.notionals();
    int numNotionals = notionals.size();
    int numRates = zcFixedLegData->rates().size();
    int numDates = schedule.size();
    QL_REQUIRE(numDates >= 2, "Incorrect number of schedule dates entered, expected at least 2, got " << numDates);
    QL_REQUIRE(numNotionals == 1, "Incorrect number of notional values entered, expected 1, got " << numNotionals);
    QL_REQUIRE(numRates == 1, "Incorrect number of rate values entered, expected 1, got " << numRates);

    // coupon
    Rate fixedRate = zcFixedLegData->rates()[0];
    Real fixedAmount = notionals[0];
    vector<Date> dates = schedule.dates();

    Compounding comp = parseCompounding(zcFixedLegData->compounding());
    QL_REQUIRE(comp == QuantLib::Compounded || comp == QuantLib::Simple,
               "Compounding method " << zcFixedLegData->compounding() << " not supported");

    // we loop over the dates in the schedule, computing the compound factor.
    // For the Compounded rule:
    // (1+r)^dcf_0 *  (1+r)^dcf_1 * ... = (1+r)^(dcf_0 + dcf_1 + ...)
    // So we compute the sum of all DayCountFractions in the loop.
    // For the Simple rule:
    // (1 + r * dcf_0) * (1 + r * dcf_1)...
    double totalDCF = 0;
    double compoundFactor = 1;
    for (Size i = 0; i < dates.size() - 1; i++) {
        double dcf = dc.yearFraction(dates[i], dates[i + 1]);
        if (comp == QuantLib::Simple)
            compoundFactor *= (1 + fixedRate * dcf);
        else
            totalDCF += dcf;
    }
    if (comp == QuantLib::Compounded)
        compoundFactor = pow(1.0 + fixedRate, totalDCF);
    if (zcFixedLegData->subtractNotional())
        fixedAmount *= (compoundFactor - 1);
    else
        fixedAmount *= compoundFactor;
    Date maturity = schedule.endDate();
    Date fixedPayDate = schedule.calendar().adjust(maturity, bdc);

    Leg leg;
    leg.push_back(boost::shared_ptr<CashFlow>(new SimpleCashFlow(fixedAmount, fixedPayDate)));

    return leg;
}

Leg makeIborLeg(const LegData& data, const boost::shared_ptr<IborIndex>& index,
                const boost::shared_ptr<EngineFactory>& engineFactory, const bool attachPricer) {
    boost::shared_ptr<FloatingLegData> floatData = boost::dynamic_pointer_cast<FloatingLegData>(data.concreteLegData());
    QL_REQUIRE(floatData, "Wrong LegType, expected Floating, got " << data.legType());

    Schedule schedule = makeSchedule(data.schedule());
    DayCounter dc = parseDayCounter(data.dayCounter());
    BusinessDayConvention bdc = parseBusinessDayConvention(data.paymentConvention());

    bool hasCapsFloors = floatData->caps().size() > 0 || floatData->floors().size() > 0;
    vector<double> notionals = buildScheduledVectorNormalised(data.notionals(), data.notionalDates(), schedule, 0.0);
    vector<double> spreads =
        buildScheduledVectorNormalised(floatData->spreads(), floatData->spreadDates(), schedule, 0.0);
    vector<double> gearings =
        buildScheduledVectorNormalised(floatData->gearings(), floatData->gearingDates(), schedule, 1.0);
    Size fixingDays = floatData->fixingDays() == Null<Size>() ? index->fixingDays() : floatData->fixingDays();

    applyAmortization(notionals, data, schedule, true);
    // handle float annuity, which is not done in applyAmortization, for this we can only have one block
    if (!data.amortizationData().empty()) {
        AmortizationType amortizationType = parseAmortizationType(data.amortizationData().front().type());
        if (amortizationType == AmortizationType::Annuity) {
            LOG("Build floating annuity notional schedule");
            QL_REQUIRE(!hasCapsFloors, "Caps/Floors not supported in floating annuity coupons");
            QL_REQUIRE(floatData->gearings().size() == 0, "Gearings not supported in floating annuity coupons");
            DayCounter dc = index->dayCounter();
            Date startDate = parseDate(data.amortizationData().front().startDate());
            double annuity = data.amortizationData().front().value();
            bool underflow = data.amortizationData().front().underflow();
            vector<boost::shared_ptr<Coupon>> coupons;
            for (Size i = 0; i < schedule.size() - 1; i++) {
                Date paymentDate = schedule.calendar().adjust(schedule[i + 1], bdc);
                if (schedule[i] < startDate || i == 0) {
                    boost::shared_ptr<FloatingRateCoupon> coupon;
                    if (!floatData->hasSubPeriods()) {
                        coupon = boost::make_shared<IborCoupon>(paymentDate, notionals[i], schedule[i], schedule[i + 1],
                                                                fixingDays, index, gearings[i], spreads[i], Date(),
                                                                Date(), dc, floatData->isInArrears());
                        coupon->setPricer(boost::make_shared<BlackIborCouponPricer>());
                    } else {
                        coupon = boost::make_shared<SubPeriodsCoupon>(
                            paymentDate, notionals[i], schedule[i], schedule[i + 1], index,
                            floatData->isAveraged() ? SubPeriodsCoupon::Averaging : SubPeriodsCoupon::Compounding,
                            index->businessDayConvention(), spreads[i], dc, floatData->includeSpread(), gearings[i]);
                        coupon->setPricer(boost::make_shared<SubPeriodsCouponPricer>());
                    }
                    coupons.push_back(coupon);
                    LOG("FloatingAnnuityCoupon: " << i << " " << coupon->nominal() << " " << coupon->amount());
                } else {
                    QL_REQUIRE(coupons.size() > 0,
                               "FloatingAnnuityCoupon needs at least one predecessor, e.g. a plain IborCoupon");
                    LOG("FloatingAnnuityCoupon, previous nominal/coupon: " << i << " " << coupons.back()->nominal()
                                                                           << " " << coupons.back()->amount());
                    boost::shared_ptr<QuantExt::FloatingAnnuityCoupon> coupon =
                        boost::make_shared<QuantExt::FloatingAnnuityCoupon>(
                            annuity, underflow, coupons.back(), paymentDate, schedule[i], schedule[i + 1], fixingDays,
                            index, gearings[i], spreads[i], Date(), Date(), dc, floatData->isInArrears());
                    coupons.push_back(coupon);
                    LOG("FloatingAnnuityCoupon: " << i << " " << coupon->nominal() << " " << coupon->amount());
                }
            }
            Leg leg;
            for (Size i = 0; i < coupons.size(); i++)
                leg.push_back(coupons[i]);
            LOG("Floating annuity notional schedule done");
            applyIndexing(leg, data, engineFactory);
            return leg;
        }
    }

    if (floatData->hasSubPeriods()) {
        QL_REQUIRE(floatData->caps().empty() && floatData->floors().empty(),
                   "SubPeriodsLegs does not support caps or floors");
        QL_REQUIRE(!floatData->isInArrears(), "SubPeriodLegs do not support in aarears fixings");
        Leg leg = SubPeriodsLeg(schedule, index)
                      .withNotionals(notionals)
                      .withPaymentDayCounter(dc)
                      .withPaymentAdjustment(bdc)
                      .withGearings(gearings)
                      .withSpreads(spreads)
                      .withType(floatData->isAveraged() ? SubPeriodsCoupon::Averaging : SubPeriodsCoupon::Compounding)
                      .includeSpread(floatData->includeSpread());
        QuantExt::setCouponPricer(leg, boost::make_shared<SubPeriodsCouponPricer>());
        applyIndexing(leg, data, engineFactory);
        return leg;
    }

    IborLeg iborLeg = IborLeg(schedule, index)
                          .withNotionals(notionals)
                          .withSpreads(spreads)
                          .withPaymentDayCounter(dc)
                          .withPaymentAdjustment(bdc)
                          .withFixingDays(fixingDays)
                          .inArrears(floatData->isInArrears())
                          .withGearings(gearings)
                          .withPaymentLag(data.paymentLag());

    // If no caps or floors or in arrears fixing, return the leg
    if (!hasCapsFloors && !floatData->isInArrears()) {
        Leg leg = iborLeg;
        applyIndexing(leg, data, engineFactory);
        return leg;
    }

    // If there are caps or floors or in arrears fixing, add them and set pricer
    if (floatData->caps().size() > 0)
        iborLeg.withCaps(buildScheduledVector(floatData->caps(), floatData->capDates(), schedule));

    if (floatData->floors().size() > 0)
        iborLeg.withFloors(buildScheduledVector(floatData->floors(), floatData->floorDates(), schedule));

    if (!attachPricer) {
        Leg leg = iborLeg;
        applyIndexing(leg, data, engineFactory);
        return leg;
    }

    // Get a coupon pricer for the leg
    boost::shared_ptr<EngineBuilder> builder = engineFactory->builder("CapFlooredIborLeg");
    QL_REQUIRE(builder, "No builder found for CapFlooredIborLeg");
    boost::shared_ptr<CapFlooredIborLegEngineBuilder> cappedFlooredIborBuilder =
        boost::dynamic_pointer_cast<CapFlooredIborLegEngineBuilder>(builder);
    boost::shared_ptr<FloatingRateCouponPricer> couponPricer = cappedFlooredIborBuilder->engine(index->currency());

    // Loop over the coupons in the leg and set pricer
    Leg tmpLeg = iborLeg;
    QuantLib::setCouponPricer(tmpLeg, couponPricer);

    // build naked option leg if required
    if (floatData->nakedOption()) {
        tmpLeg = StrippedCappedFlooredCouponLeg(tmpLeg);
        // fix for missing registration in ql 1.13
        for (auto const& t : tmpLeg) {
            auto s = boost::dynamic_pointer_cast<StrippedCappedFlooredCoupon>(t);
            if (s != nullptr)
                s->registerWith(s->underlying());
        }
    }
    applyIndexing(tmpLeg, data, engineFactory);
    return tmpLeg;
}

Leg makeOISLeg(const LegData& data, const boost::shared_ptr<OvernightIndex>& index,
               const boost::shared_ptr<EngineFactory>& engineFactory) {
    boost::shared_ptr<FloatingLegData> floatData = boost::dynamic_pointer_cast<FloatingLegData>(data.concreteLegData());
    QL_REQUIRE(floatData, "Wrong LegType, expected Floating, got " << data.legType());

    if (floatData->caps().size() > 0 || floatData->floors().size() > 0)
        QL_FAIL("Caps and floors are not supported for OIS legs");

    Schedule schedule = makeSchedule(data.schedule());
    DayCounter dc = parseDayCounter(data.dayCounter());
    BusinessDayConvention bdc = parseBusinessDayConvention(data.paymentConvention());
    Natural paymentLag = data.paymentLag();
    Calendar paymentCalendar = index->fixingCalendar();
    vector<double> notionals = buildScheduledVector(data.notionals(), data.notionalDates(), schedule);
    vector<double> spreads =
        buildScheduledVectorNormalised(floatData->spreads(), floatData->spreadDates(), schedule, 0.0);
    vector<double> gearings =
        buildScheduledVectorNormalised(floatData->gearings(), floatData->gearingDates(), schedule, 1.0);

    applyAmortization(notionals, data, schedule, false);

    if (floatData->isAveraged()) {

        boost::shared_ptr<QuantExt::AverageONIndexedCouponPricer> couponPricer =
            boost::make_shared<QuantExt::AverageONIndexedCouponPricer>();
        Leg leg = QuantExt::AverageONLeg(schedule, index)
                                         .withNotionals(notionals)
                                         .withSpreads(spreads)
                                         .withGearings(gearings)
                                         .withPaymentDayCounter(dc)
                                         .withPaymentAdjustment(bdc)
                                         .withRateCutoff(2)
                                         .withPaymentLag(paymentLag)
                                         .withLookback(floatData->lookback())
                                         .withAverageONIndexedCouponPricer(couponPricer);

        applyIndexing(leg, data, engineFactory);
        return leg;

    } else {

        Leg leg = QuantExt::OvernightLeg(schedule, index)
                               .withNotionals(notionals)
                               .withSpreads(spreads)
                               .withPaymentDayCounter(dc)
                               .withPaymentAdjustment(bdc)
                               .withPaymentCalendar(paymentCalendar)
                               .withPaymentLag(paymentLag)
                               .withGearings(gearings)
                               .includeSpread(floatData->includeSpread())
                               .withLookback(floatData->lookback());

        // If the overnight index is BRL CDI, we need a special coupon pricer
        boost::shared_ptr<BRLCdi> brlCdiIndex = boost::dynamic_pointer_cast<BRLCdi>(index);
        if (brlCdiIndex)
            QuantExt::setCouponPricer(leg, boost::make_shared<BRLCdiCouponPricer>());

        applyIndexing(leg, data, engineFactory);
        return leg;
    }
}

Leg makeBMALeg(const LegData& data, const boost::shared_ptr<QuantExt::BMAIndexWrapper>& indexWrapper,
               const boost::shared_ptr<EngineFactory>& engineFactory) {
    boost::shared_ptr<FloatingLegData> floatData = boost::dynamic_pointer_cast<FloatingLegData>(data.concreteLegData());
    QL_REQUIRE(floatData, "Wrong LegType, expected Floating, got " << data.legType());
    boost::shared_ptr<BMAIndex> index = indexWrapper->bma();

    if (floatData->caps().size() > 0 || floatData->floors().size() > 0)
        QL_FAIL("Caps and floors are not supported for BMA legs");

    Schedule schedule = makeSchedule(data.schedule());
    DayCounter dc = parseDayCounter(data.dayCounter());
    BusinessDayConvention bdc = parseBusinessDayConvention(data.paymentConvention());

    vector<Real> notionals = buildScheduledVector(data.notionals(), data.notionalDates(), schedule);
    vector<Real> spreads = buildScheduledVector(floatData->spreads(), floatData->spreadDates(), schedule);
    vector<Real> gearings = buildScheduledVector(floatData->gearings(), floatData->gearingDates(), schedule);

    applyAmortization(notionals, data, schedule, false);

    Leg leg = AverageBMALeg(schedule, index)
                  .withNotionals(notionals)
                  .withSpreads(spreads)
                  .withPaymentDayCounter(dc)
                  .withPaymentAdjustment(bdc)
                  .withGearings(gearings);

    applyIndexing(leg, data, engineFactory);
    return leg;
}

Leg makeNotionalLeg(const Leg& refLeg, const bool initNomFlow, const bool finalNomFlow, const bool amortNomFlow,
                    const BusinessDayConvention paymentConvention, const Calendar paymentCalendar) {

    // Assumption - Cashflows on Input Leg are all coupons
    // This is the Leg to be populated
    Leg leg;

    // Initial Flow Amount
    if (initNomFlow) {
        auto coupon = boost::dynamic_pointer_cast<QuantLib::Coupon>(refLeg[0]);
        QL_REQUIRE(coupon, "makeNotionalLeg does not support non-coupon legs");
        double initFlowAmt = coupon->nominal();
        Date initDate = coupon->accrualStartDate();
        initDate = paymentCalendar.adjust(initDate, paymentConvention);
        if (initFlowAmt != 0)
            leg.push_back(boost::shared_ptr<CashFlow>(new SimpleCashFlow(-initFlowAmt, initDate)));
    }

    // Amortization Flows
    if (amortNomFlow) {
        for (Size i = 1; i < refLeg.size(); i++) {
            auto coupon = boost::dynamic_pointer_cast<QuantLib::Coupon>(refLeg[i]);
            QL_REQUIRE(coupon, "makeNotionalLeg does not support non-coupon legs");
            auto coupon2 = boost::dynamic_pointer_cast<QuantLib::Coupon>(refLeg[i-1]);
            QL_REQUIRE(coupon, "makeNotionalLeg does not support non-coupon legs");
            Date flowDate = coupon->accrualStartDate();
            flowDate = paymentCalendar.adjust(flowDate, paymentConvention);
            Real initNom = coupon2->nominal();
            Real newNom = coupon->nominal();
            Real flow = initNom - newNom;
            if (flow != 0)
                leg.push_back(boost::shared_ptr<CashFlow>(new SimpleCashFlow(flow, flowDate)));
        }
    }

    // Final Nominal Return at Maturity
    if (finalNomFlow) {
        // boost::shared_ptr<QuantLib::Coupon> coupon = boost::dynamic_pointer_cast<QuantLib::Coupon>(refLeg.back());
        // if (coupon) {
        //     double finalNomFlow = coupon->nominal();
        //     Date finalDate = boost::dynamic_pointer_cast<QuantLib::Coupon>(refLeg.back())->date();
        //     if (finalNomFlow != 0)
        //         leg.push_back(boost::shared_ptr<CashFlow>(new SimpleCashFlow(finalNomFlow, finalDate)));
        // } else {
        //     ALOG("The reference leg's last cash flow is not a coupon, we cannot create a final exchange flow");
        // }
        auto coupon = boost::dynamic_pointer_cast<QuantLib::Coupon>(refLeg.back());
        QL_REQUIRE(coupon, "makeNotionalLeg does not support non-coupon legs");
        double finalNomFlow = coupon->nominal();
        Date finalDate = coupon->accrualEndDate();
        finalDate = paymentCalendar.adjust(finalDate, paymentConvention);
        if (finalNomFlow != 0)
            leg.push_back(boost::shared_ptr<CashFlow>(new SimpleCashFlow(finalNomFlow, finalDate)));
    }

    return leg;
}

Leg makeCPILeg(const LegData& data, const boost::shared_ptr<ZeroInflationIndex>& index,
               const boost::shared_ptr<EngineFactory>& engineFactory) {
    boost::shared_ptr<CPILegData> cpiLegData = boost::dynamic_pointer_cast<CPILegData>(data.concreteLegData());
    QL_REQUIRE(cpiLegData, "Wrong LegType, expected CPI, got " << data.legType());

    Schedule schedule = makeSchedule(data.schedule());
    DayCounter dc = parseDayCounter(data.dayCounter());
    BusinessDayConvention bdc = parseBusinessDayConvention(data.paymentConvention());
    Period observationLag = parsePeriod(cpiLegData->observationLag());
    CPI::InterpolationType interpolationMethod = parseObservationInterpolation(cpiLegData->interpolation());
    vector<double> rates = buildScheduledVector(cpiLegData->rates(), cpiLegData->rateDates(), schedule);
    vector<double> notionals = buildScheduledVector(data.notionals(), data.notionalDates(), schedule);
    Date startDate = parseDate(cpiLegData->startDate());

    applyAmortization(notionals, data, schedule, false);

    QuantExt::CPILeg cpiLeg = QuantExt::CPILeg(schedule, index, cpiLegData->baseCPI(), observationLag)
                                  .withNotionals(notionals)
                                  .withPaymentDayCounter(dc)
                                  .withPaymentAdjustment(bdc)
                                  .withPaymentCalendar(schedule.calendar())
                                  .withFixedRates(rates)
                                  .withObservationInterpolation(interpolationMethod)
                                  .withSubtractInflationNominal(cpiLegData->subtractInflationNominal());

    bool couponCap = cpiLegData->caps().size() > 0;
    bool couponFloor = cpiLegData->floors().size() > 0;
    bool couponCapFloor = cpiLegData->caps().size() > 0 || cpiLegData->floors().size() > 0;

    DLOG("Add CPI leg start date");
    if (couponCapFloor)
        cpiLeg.withStartDate(startDate);

    DLOG("Add caps to CPI coupons");
    if (couponCap)
        cpiLeg.withCaps(buildScheduledVector(cpiLegData->caps(), cpiLegData->capDates(), schedule));

    DLOG("Add floors to CPI coupons");
    if (couponFloor)
        cpiLeg.withFloors(buildScheduledVector(cpiLegData->floors(), cpiLegData->floorDates(), schedule));

    Leg leg = cpiLeg.operator Leg();
    Size n = leg.size();
    QL_REQUIRE(n > 0, "Empty CPI Leg");
    DLOG("CPI leg size " << n);

    if (couponCapFloor) {
        DLOG("Add coupon pricers");

        string indexName = index->name();
        // remove blanks (FIXME)
	indexName.replace(indexName.find(" ", 0), 1, "");
 
        // get a coupon pricer for the leg
        boost::shared_ptr<EngineBuilder> cpBuilder = engineFactory->builder("CappedFlooredCpiLegCoupons");
        QL_REQUIRE(cpBuilder, "No builder found for CappedFlooredCpiLegCoupons");
        boost::shared_ptr<CapFlooredCpiLegCouponEngineBuilder> cappedFlooredCpiCouponBuilder =
            boost::dynamic_pointer_cast<CapFlooredCpiLegCouponEngineBuilder>(cpBuilder);
        boost::shared_ptr<InflationCouponPricer> couponPricer = cappedFlooredCpiCouponBuilder->engine(indexName);

        // get a cash flow pricer for the leg
        boost::shared_ptr<EngineBuilder> cfBuilder = engineFactory->builder("CappedFlooredCpiLegCashFlows");
        QL_REQUIRE(cfBuilder, "No builder found for CappedFlooredCpiLegCashFLows");
        boost::shared_ptr<CapFlooredCpiLegCashFlowEngineBuilder> cappedFlooredCpiCashFlowBuilder =
            boost::dynamic_pointer_cast<CapFlooredCpiLegCashFlowEngineBuilder>(cfBuilder);
        boost::shared_ptr<InflationCashFlowPricer> cashFlowPricer = cappedFlooredCpiCashFlowBuilder->engine(indexName);
	DLOG("Stop 6");

        // set coupon pricer for the leg
        for (Size i = 0; i < leg.size(); i++) {
            // nothing to do for the plain CPI Coupon, because the pricer is already set when the leg bilder is called
            // nothing to do for the plain CPI CashFlow either, because it does not require a pricer

            boost::shared_ptr<CappedFlooredCPICoupon> cfCpiCoupon =
                boost::dynamic_pointer_cast<CappedFlooredCPICoupon>(leg[i]);
            if (cfCpiCoupon) {
                cfCpiCoupon->setPricer(couponPricer);
            } else {
                boost::shared_ptr<CappedFlooredCPICashFlow> cfCpiCashFlow =
                    boost::dynamic_pointer_cast<CappedFlooredCPICashFlow>(leg[i]);
                if (cfCpiCashFlow) {
                    cfCpiCashFlow->setPricer(cashFlowPricer);
                }
            }
        }
    }

    // QuantLib CPILeg automatically adds a Notional Cashflow at maturity date on a CPI swap
    // If Notional Exchange set to false, remove the final cashflow.
    if (!data.notionalFinalExchange()) {
        // QL_REQUIRE(n > 1, "Cannot have Notional Final Exchange with just a single cashflow");
        boost::shared_ptr<CPICashFlow> cpicf = boost::dynamic_pointer_cast<CPICashFlow>(leg[n - 1]);
        // We do not need this check that the last coupon payment date matches the final CPI cash flow date, this is
        // identical by construction, see QuantLib::CPILeg or QuantExt::CPILeg.
        // Moreover, we may have no coupons and just a single fow at the end so that leg[n - 2] causes a problem.
        // boost::shared_ptr<Coupon> coupon = boost::dynamic_pointer_cast<Coupon>(leg[n - 2]);
        // if (cpicf && (cpicf->date() == coupon->date()))
        //   leg.pop_back();
        leg.pop_back();
    }

    // build naked option leg if required
    if (couponCapFloor && cpiLegData->nakedOption()) {
        DLOG("Build StrippedCappedFlooredCouponLeg");
        leg = StrippedCappedFlooredCPICouponLeg(leg);
        // fix for missing registration in ql 1.13
        for (auto const& t : leg) {
            auto s = boost::dynamic_pointer_cast<StrippedCappedFlooredCPICoupon>(t);
            if (s != nullptr)
                s->registerWith(s->underlying());
        }
    }

    return leg;
}

Leg makeYoYLeg(const LegData& data, const boost::shared_ptr<YoYInflationIndex>& index,
               const boost::shared_ptr<EngineFactory>& engineFactory) {
    boost::shared_ptr<YoYLegData> yoyLegData = boost::dynamic_pointer_cast<YoYLegData>(data.concreteLegData());
    QL_REQUIRE(yoyLegData, "Wrong LegType, expected YoY, got " << data.legType());

    Schedule schedule = makeSchedule(data.schedule());
    DayCounter dc = parseDayCounter(data.dayCounter());
    BusinessDayConvention bdc = parseBusinessDayConvention(data.paymentConvention());
    Period observationLag = parsePeriod(yoyLegData->observationLag());
    vector<double> gearings =
        buildScheduledVectorNormalised(yoyLegData->gearings(), yoyLegData->gearingDates(), schedule, 1.0);
    vector<double> spreads =
        buildScheduledVectorNormalised(yoyLegData->spreads(), yoyLegData->spreadDates(), schedule, 0.0);
    vector<double> notionals = buildScheduledVector(data.notionals(), data.notionalDates(), schedule);

    bool couponCap = yoyLegData->caps().size() > 0;
    bool couponFloor = yoyLegData->floors().size() > 0;
    bool couponCapFloor = yoyLegData->caps().size() > 0 || yoyLegData->floors().size() > 0;

    applyAmortization(notionals, data, schedule, false);

    yoyInflationLeg yoyLeg = yoyInflationLeg(schedule, schedule.calendar(), index, observationLag)
                                 .withNotionals(notionals)
                                 .withPaymentDayCounter(dc)
                                 .withPaymentAdjustment(bdc)
                                 .withFixingDays(yoyLegData->fixingDays())
                                 .withGearings(gearings)
                                 .withSpreads(spreads);

    if (couponCap)
        yoyLeg.withCaps(buildScheduledVector(yoyLegData->caps(), yoyLegData->capDates(), schedule));

    if (couponFloor)
        yoyLeg.withFloors(buildScheduledVector(yoyLegData->floors(), yoyLegData->floorDates(), schedule));

    if (couponCapFloor) {
        // get a coupon pricer for the leg
        boost::shared_ptr<EngineBuilder> builder = engineFactory->builder("CapFlooredYYLeg");
        QL_REQUIRE(builder, "No builder found for CapFlooredYYLeg");
        boost::shared_ptr<CapFlooredYoYLegEngineBuilder> cappedFlooredYoYBuilder =
            boost::dynamic_pointer_cast<CapFlooredYoYLegEngineBuilder>(builder);
        string indexname = index->name();
        boost::shared_ptr<InflationCouponPricer> couponPricer =
            cappedFlooredYoYBuilder->engine(indexname.replace(indexname.find(" ", 0), 1, ""));

        // set coupon pricer for the leg
        Leg leg = yoyLeg.operator Leg();
        for (Size i = 0; i < leg.size(); i++) {
            boost::dynamic_pointer_cast<CappedFlooredYoYInflationCoupon>(leg[i])->setPricer(
                boost::dynamic_pointer_cast<QuantLib::YoYInflationCouponPricer>(couponPricer));
        }

        // build naked option leg if required
        if (yoyLegData->nakedOption()) {
            leg = StrippedCappedFlooredYoYInflationCouponLeg(leg);
            for (auto const& t : leg) {
                auto s = boost::dynamic_pointer_cast<StrippedCappedFlooredYoYInflationCoupon>(t);
            }
        }

        applyIndexing(leg, data, engineFactory);
        return leg;
<<<<<<< HEAD
    }
    else {
        Leg leg = yoyLeg;
        applyIndexing(leg, data, engineFactory);
        return leg;
=======
    } else {
        return yoyLeg;
>>>>>>> fe0a5c64
    }
}

Leg makeCMSLeg(const LegData& data, const boost::shared_ptr<QuantLib::SwapIndex>& swapIndex,
               const boost::shared_ptr<EngineFactory>& engineFactory, const vector<double>& caps,
               const vector<double>& floors, const bool attachPricer) {
    boost::shared_ptr<CMSLegData> cmsData = boost::dynamic_pointer_cast<CMSLegData>(data.concreteLegData());
    QL_REQUIRE(cmsData, "Wrong LegType, expected CMS, got " << data.legType());

    Schedule schedule = makeSchedule(data.schedule());
    DayCounter dc = parseDayCounter(data.dayCounter());
    BusinessDayConvention bdc = parseBusinessDayConvention(data.paymentConvention());
    bool couponCapFloor = cmsData->caps().size() > 0 || cmsData->floors().size() > 0;
    bool nakedCapFloor = caps.size() > 0 || floors.size() > 0;

    vector<double> spreads =
        ore::data::buildScheduledVectorNormalised(cmsData->spreads(), cmsData->spreadDates(), schedule, 0.0);
    vector<double> gearings =
        ore::data::buildScheduledVectorNormalised(cmsData->gearings(), cmsData->gearingDates(), schedule, 1.0);
    vector<double> notionals = buildScheduledVector(data.notionals(), data.notionalDates(), schedule);
    Size fixingDays = cmsData->fixingDays() == Null<Size>() ? swapIndex->fixingDays() : cmsData->fixingDays();

    applyAmortization(notionals, data, schedule, false);

    CmsLeg cmsLeg = CmsLeg(schedule, swapIndex)
                        .withNotionals(notionals)
                        .withSpreads(spreads)
                        .withGearings(gearings)
                        .withPaymentDayCounter(dc)
                        .withPaymentAdjustment(bdc)
                        .withFixingDays(fixingDays)
                        .inArrears(cmsData->isInArrears());

    if (nakedCapFloor) {
        vector<string> capFloorDates;

        if (caps.size() > 0)
            cmsLeg.withCaps(buildScheduledVector(caps, capFloorDates, schedule));

        if (floors.size() > 0)
            cmsLeg.withFloors(buildScheduledVector(floors, capFloorDates, schedule));
    } else if (couponCapFloor) {
        if (cmsData->caps().size() > 0)
            cmsLeg.withCaps(buildScheduledVector(cmsData->caps(), cmsData->capDates(), schedule));

        if (cmsData->floors().size() > 0)
            cmsLeg.withFloors(buildScheduledVector(cmsData->floors(), cmsData->floorDates(), schedule));
    }

    if (!attachPricer) {
        Leg leg = cmsLeg;
        applyIndexing(leg, data, engineFactory);
        return leg;
    }

    // Get a coupon pricer for the leg
    boost::shared_ptr<EngineBuilder> builder = engineFactory->builder("CMS");
    QL_REQUIRE(builder, "No builder found for CmsLeg");
    boost::shared_ptr<CmsCouponPricerBuilder> cmsSwapBuilder =
        boost::dynamic_pointer_cast<CmsCouponPricerBuilder>(builder);
    boost::shared_ptr<FloatingRateCouponPricer> couponPricer = cmsSwapBuilder->engine(swapIndex->currency());

    // Loop over the coupons in the leg and set pricer
    Leg tmpLeg = cmsLeg;
    QuantLib::setCouponPricer(tmpLeg, couponPricer);

    // build naked option leg if required
    if (cmsData->nakedOption()) {
        tmpLeg = StrippedCappedFlooredCouponLeg(tmpLeg);
        // fix for missing registration in ql 1.13
        for (auto const& t : tmpLeg) {
            auto s = boost::dynamic_pointer_cast<StrippedCappedFlooredCoupon>(t);
            if (s != nullptr)
                s->registerWith(s->underlying());
        }
    }
    applyIndexing(tmpLeg, data, engineFactory);
    return tmpLeg;
}

Leg makeCMSSpreadLeg(const LegData& data, const boost::shared_ptr<QuantLib::SwapSpreadIndex>& swapSpreadIndex,
                     const boost::shared_ptr<EngineFactory>& engineFactory, const bool attachPricer) {
#if QL_HEX_VERSION < 0x011300f0
    WLOG("The CMS Spread implementation in older QL versions has issues (found "
         << QL_VERSION << "), consider upgrading to at least 1.13")
#endif
    boost::shared_ptr<CMSSpreadLegData> cmsSpreadData =
        boost::dynamic_pointer_cast<CMSSpreadLegData>(data.concreteLegData());
    QL_REQUIRE(cmsSpreadData, "Wrong LegType, expected CMSSpread, got " << data.legType());

    Schedule schedule = makeSchedule(data.schedule());
    DayCounter dc = parseDayCounter(data.dayCounter());
    BusinessDayConvention bdc = parseBusinessDayConvention(data.paymentConvention());
    vector<double> spreads = ore::data::buildScheduledVectorNormalised(cmsSpreadData->spreads(),
                                                                       cmsSpreadData->spreadDates(), schedule, 0.0);
    vector<double> gearings = ore::data::buildScheduledVectorNormalised(cmsSpreadData->gearings(),
                                                                        cmsSpreadData->gearingDates(), schedule, 1.0);
    vector<double> notionals = buildScheduledVector(data.notionals(), data.notionalDates(), schedule);
    Size fixingDays =
        cmsSpreadData->fixingDays() == Null<Size>() ? swapSpreadIndex->fixingDays() : cmsSpreadData->fixingDays();

    applyAmortization(notionals, data, schedule, false);

    CmsSpreadLeg cmsSpreadLeg = CmsSpreadLeg(schedule, swapSpreadIndex)
                                    .withNotionals(notionals)
                                    .withSpreads(spreads)
                                    .withGearings(gearings)
                                    .withPaymentDayCounter(dc)
                                    .withPaymentAdjustment(bdc)
                                    .withFixingDays(fixingDays)
                                    .inArrears(cmsSpreadData->isInArrears());

    if (cmsSpreadData->caps().size() > 0)
        cmsSpreadLeg.withCaps(buildScheduledVector(cmsSpreadData->caps(), cmsSpreadData->capDates(), schedule));

    if (cmsSpreadData->floors().size() > 0)
        cmsSpreadLeg.withFloors(buildScheduledVector(cmsSpreadData->floors(), cmsSpreadData->floorDates(), schedule));

    if (!attachPricer) {
        Leg leg = cmsSpreadLeg;
        applyIndexing(leg, data, engineFactory);
        return leg;
    }

    // Get a coupon pricer for the leg
    auto builder1 = engineFactory->builder("CMS");
    QL_REQUIRE(builder1, "No CMS builder found for CmsSpreadLeg");
    auto cmsBuilder = boost::dynamic_pointer_cast<CmsCouponPricerBuilder>(builder1);
    auto cmsPricer = boost::dynamic_pointer_cast<CmsCouponPricer>(cmsBuilder->engine(swapSpreadIndex->currency()));
    QL_REQUIRE(cmsPricer, "Expected CMS Pricer");
    auto builder2 = engineFactory->builder("CMSSpread");
    QL_REQUIRE(builder2, "No CMS Spread builder found for CmsSpreadLeg");
    auto cmsSpreadBuilder = boost::dynamic_pointer_cast<CmsSpreadCouponPricerBuilder>(builder2);
    auto cmsSpreadPricer = cmsSpreadBuilder->engine(swapSpreadIndex->currency(), cmsSpreadData->swapIndex1(),
                                                    cmsSpreadData->swapIndex2(), cmsPricer);
    QL_REQUIRE(cmsSpreadPricer, "Expected CMS Spread Pricer");

    // Loop over the coupons in the leg and set pricer
    Leg tmpLeg = cmsSpreadLeg;
    QuantLib::setCouponPricer(tmpLeg, cmsSpreadPricer);

    // build naked option leg if required
    if (cmsSpreadData->nakedOption()) {
        tmpLeg = StrippedCappedFlooredCouponLeg(tmpLeg);
        // fix for missing registration in ql 1.13
        for (auto const& t : tmpLeg) {
            auto s = boost::dynamic_pointer_cast<StrippedCappedFlooredCoupon>(t);
            if (s != nullptr)
                s->registerWith(s->underlying());
        }
    }
    applyIndexing(tmpLeg, data, engineFactory);
    return tmpLeg;
}

Leg makeDigitalCMSSpreadLeg(const LegData& data, const boost::shared_ptr<QuantLib::SwapSpreadIndex>& swapSpreadIndex,
                            const boost::shared_ptr<EngineFactory>& engineFactory) {
#if QL_HEX_VERSION < 0x011300f0
    WLOG("The CMS Spread implementation in older QL versions has issues (found "
         << QL_VERSION << "), consider upgrading to at least 1.13")
#endif
    auto digitalCmsSpreadData = boost::dynamic_pointer_cast<DigitalCMSSpreadLegData>(data.concreteLegData());
    QL_REQUIRE(digitalCmsSpreadData, "Wrong LegType, expected DigitalCMSSpread");

    auto cmsSpreadData = boost::dynamic_pointer_cast<CMSSpreadLegData>(digitalCmsSpreadData->underlying());
    QL_REQUIRE(cmsSpreadData, "Incomplete DigitalCmsSpread Leg, expected CMSSpread data");

    Schedule schedule = makeSchedule(data.schedule());
    DayCounter dc = parseDayCounter(data.dayCounter());
    BusinessDayConvention bdc = parseBusinessDayConvention(data.paymentConvention());
    vector<double> spreads = ore::data::buildScheduledVectorNormalised(cmsSpreadData->spreads(),
                                                                       cmsSpreadData->spreadDates(), schedule, 0.0);
    vector<double> gearings = ore::data::buildScheduledVectorNormalised(cmsSpreadData->gearings(),
                                                                        cmsSpreadData->gearingDates(), schedule, 1.0);
    vector<double> notionals = buildScheduledVector(data.notionals(), data.notionalDates(), schedule);

    double eps = 1e-4;
    vector<double> callStrikes = ore::data::buildScheduledVector(digitalCmsSpreadData->callStrikes(),
                                                                 digitalCmsSpreadData->callStrikeDates(), schedule);

    for (Size i = 0; i < callStrikes.size(); i++) {
        if (std::fabs(callStrikes[i]) < eps / 2) {
            callStrikes[i] = eps / 2;
        }
    }

    vector<double> callPayoffs = ore::data::buildScheduledVector(digitalCmsSpreadData->callPayoffs(),
                                                                 digitalCmsSpreadData->callPayoffDates(), schedule);

    vector<double> putStrikes = ore::data::buildScheduledVector(digitalCmsSpreadData->putStrikes(),
                                                                digitalCmsSpreadData->putStrikeDates(), schedule);
    vector<double> putPayoffs = ore::data::buildScheduledVector(digitalCmsSpreadData->putPayoffs(),
                                                                digitalCmsSpreadData->putPayoffDates(), schedule);

    Size fixingDays =
        cmsSpreadData->fixingDays() == Null<Size>() ? swapSpreadIndex->fixingDays() : cmsSpreadData->fixingDays();

    applyAmortization(notionals, data, schedule, false);

    DigitalCmsSpreadLeg digitalCmsSpreadLeg = DigitalCmsSpreadLeg(schedule, swapSpreadIndex)
                                                  .withNotionals(notionals)
                                                  .withSpreads(spreads)
                                                  .withGearings(gearings)
                                                  .withPaymentDayCounter(dc)
                                                  .withPaymentAdjustment(bdc)
                                                  .withFixingDays(fixingDays)
                                                  .inArrears(cmsSpreadData->isInArrears())
                                                  .withCallStrikes(callStrikes)
                                                  .withLongCallOption(digitalCmsSpreadData->callPosition())
                                                  .withCallATM(digitalCmsSpreadData->isCallATMIncluded())
                                                  .withCallPayoffs(callPayoffs)
                                                  .withPutStrikes(putStrikes)
                                                  .withLongPutOption(digitalCmsSpreadData->putPosition())
                                                  .withPutATM(digitalCmsSpreadData->isPutATMIncluded())
                                                  .withPutPayoffs(putPayoffs)
                                                  .withReplication(boost::make_shared<DigitalReplication>());

    if (cmsSpreadData->caps().size() > 0 || cmsSpreadData->floors().size() > 0)
        QL_FAIL("caps/floors not supported in DigitalCMSSpreadOptions");

    // Get a coupon pricer for the leg
    auto builder1 = engineFactory->builder("CMS");
    QL_REQUIRE(builder1, "No CMS builder found for CmsSpreadLeg");
    auto cmsBuilder = boost::dynamic_pointer_cast<CmsCouponPricerBuilder>(builder1);
    auto cmsPricer = boost::dynamic_pointer_cast<CmsCouponPricer>(cmsBuilder->engine(swapSpreadIndex->currency()));
    QL_REQUIRE(cmsPricer, "Expected CMS Pricer");
    auto builder2 = engineFactory->builder("CMSSpread");
    QL_REQUIRE(builder2, "No CMS Spread builder found for CmsSpreadLeg");
    auto cmsSpreadBuilder = boost::dynamic_pointer_cast<CmsSpreadCouponPricerBuilder>(builder2);
    auto cmsSpreadPricer = cmsSpreadBuilder->engine(swapSpreadIndex->currency(), cmsSpreadData->swapIndex1(),
                                                    cmsSpreadData->swapIndex2(), cmsPricer);
    QL_REQUIRE(cmsSpreadPricer, "Expected CMS Spread Pricer");

    // Loop over the coupons in the leg and set pricer
    Leg tmpLeg = digitalCmsSpreadLeg;
    QuantLib::setCouponPricer(tmpLeg, cmsSpreadPricer);

    applyIndexing(tmpLeg, data, engineFactory);
    return tmpLeg;
}

Leg makeEquityLeg(const LegData& data, const boost::shared_ptr<EquityIndex>& equityCurve, 
                  const boost::shared_ptr<QuantExt::FxIndex>& fxIndex) {
    boost::shared_ptr<EquityLegData> eqLegData = boost::dynamic_pointer_cast<EquityLegData>(data.concreteLegData());
    QL_REQUIRE(eqLegData, "Wrong LegType, expected Equity, got " << data.legType());

    Schedule schedule = makeSchedule(data.schedule());
    DayCounter dc = parseDayCounter(data.dayCounter());
    BusinessDayConvention bdc = parseBusinessDayConvention(data.paymentConvention());
    bool isTotalReturn = eqLegData->returnType() == "Total";
    Real dividendFactor = eqLegData->dividendFactor();
    Real initialPrice = eqLegData->initialPrice();
    bool notionalReset = eqLegData->notionalReset();
    Natural fixingDays = eqLegData->fixingDays();
    ScheduleData valuationData = eqLegData->valuationSchedule();
    Schedule valuationSchedule;
    if (valuationData.hasData())
        valuationSchedule = makeSchedule(valuationData);
    vector<double> notionals = buildScheduledVector(data.notionals(), data.notionalDates(), schedule);
    Real quantity = eqLegData->quantity(); // might be null

    applyAmortization(notionals, data, schedule, false);

    Leg leg = EquityLeg(schedule, equityCurve, fxIndex)
                  .withNotionals(notionals)
                  .withPaymentDayCounter(dc)
                  .withPaymentAdjustment(bdc)
                  .withTotalReturn(isTotalReturn)
                  .withDividendFactor(dividendFactor)
                  .withInitialPrice(initialPrice)
                  .withNotionalReset(notionalReset)
                  .withFixingDays(fixingDays)
<<<<<<< HEAD
                  .withValuationSchedule(valuationSchedule)
                  .withQuantity(quantity);
=======
                  .withValuationSchedule(valuationSchedule);
>>>>>>> fe0a5c64

    QL_REQUIRE(leg.size() > 0, "Empty Equity Leg");

    return leg;
}

Real currentNotional(const Leg& leg) {
    Date today = Settings::instance().evaluationDate();
    // assume the leg is sorted
    // We just take the first coupon::nominal we find, otherwise return 0
    for (auto cf : leg) {
        if (cf->date() >= today) {
            boost::shared_ptr<Coupon> coupon = boost::dynamic_pointer_cast<QuantLib::Coupon>(cf);
            if (coupon)
                return coupon->nominal();
        }
    }
    return 0;
}

vector<double> buildAmortizationScheduleFixedAmount(const vector<double>& notionals, const Schedule& schedule,
                                                    const AmortizationData& data) {
    LOG("Build fixed amortization notional schedule");
    vector<double> nominals = normaliseToSchedule(notionals, schedule, (Real)Null<Real>());
    Date startDate = parseDate(data.startDate());
    Date endDate = data.endDate() == "" ? Date::maxDate() : parseDate(data.endDate());
    bool underflow = data.underflow();
    Period amortPeriod = parsePeriod(data.frequency());
    double amort = data.value();
    Date lastAmortDate = Date::minDate();
    for (Size i = 0; i < schedule.size() - 1; i++) {
        if (i > 0 && schedule[i] > lastAmortDate + amortPeriod - 4 * Days && schedule[i] >= startDate &&
            schedule[i] < endDate) { // FIXME: tolerance
            nominals[i] = nominals[i - 1] - amort;
            lastAmortDate = schedule[i];
        } else if (i > 0 && schedule[i] >= endDate) {
            nominals[i] = nominals[i - 1];
        }
        if (amort > nominals[i] && underflow == false)
            amort = std::max(nominals[i], 0.0);
    }
    LOG("Fixed amortization notional schedule done");
    return nominals;
}

vector<double> buildAmortizationScheduleRelativeToInitialNotional(const vector<double>& notionals,
                                                                  const Schedule& schedule,
                                                                  const AmortizationData& data) {
    LOG("Build notional schedule with amortizations expressed as percentages of initial notional");
    vector<double> nominals = normaliseToSchedule(notionals, schedule, (Real)Null<Real>());
    Date startDate = parseDate(data.startDate());
    Date endDate = data.endDate() == "" ? Date::maxDate() : parseDate(data.endDate());
    bool underflow = data.underflow();
    Period amortPeriod = parsePeriod(data.frequency());
    double fraction = data.value(); // first difference to "FixedAmount"
    QL_REQUIRE(fraction >= 0.0 && fraction <= 1.0,
               "amortization fraction " << fraction << " out of range"); // second difference to "FixedAmount"
    double amort = fraction * nominals.front();                          // third difference to "FixedAmount"
    Date lastAmortDate = Date::minDate();
    for (Size i = 0; i < schedule.size() - 1; i++) {
        if (i > 0 && schedule[i] > lastAmortDate + amortPeriod - 4 * Days && schedule[i] >= startDate &&
            schedule[i] < endDate) { // FIXME: tolerance
            nominals[i] = nominals[i - 1] - amort;
            lastAmortDate = schedule[i];
        } else if (i > 0 && schedule[i] >= endDate)
            nominals[i] = nominals[i - 1];
        if (amort > nominals[i] && underflow == false) {
            amort = std::max(nominals[i], 0.0);
        }
    }
    LOG("Fixed amortization notional schedule done");
    return nominals;
}

vector<double> buildAmortizationScheduleRelativeToPreviousNotional(const vector<double>& notionals,
                                                                   const Schedule& schedule,
                                                                   const AmortizationData& data) {
    LOG("Build notional schedule with amortizations expressed as percentages of previous notionals");
    vector<double> nominals = normaliseToSchedule(notionals, schedule, (Real)Null<Real>());
    Date startDate = parseDate(data.startDate());
    Date endDate = data.endDate() == "" ? Date::maxDate() : parseDate(data.endDate());
    Period amortPeriod = parsePeriod(data.frequency());
    double fraction = data.value();
    QL_REQUIRE(fraction >= 0.0 && fraction <= 1.0, "amortization fraction " << fraction << " out of range");
    Date lastAmortDate = Date::minDate();
    for (Size i = 0; i < schedule.size() - 1; i++) {
        if (i > 0 && schedule[i] > lastAmortDate + amortPeriod - 4 * Days && schedule[i] >= startDate &&
            schedule[i] < endDate) { // FIXME: tolerance
            nominals[i] = nominals[i - 1] * (1.0 - fraction);
            lastAmortDate = schedule[i];
        } else if (i > 0 && schedule[i] >= endDate)
            nominals[i] = nominals[i - 1];
    }
    LOG("Fixed amortization notional schedule done");
    return nominals;
}

vector<double> buildAmortizationScheduleFixedAnnuity(const vector<double>& notionals, const vector<double>& rates,
                                                     const Schedule& schedule, const AmortizationData& data,
                                                     const DayCounter& dc) {
    LOG("Build fixed annuity notional schedule");
    vector<double> nominals = normaliseToSchedule(notionals, schedule, (Real)Null<Real>());
    Date startDate = parseDate(data.startDate());
    Date endDate = data.endDate() == "" ? Date::maxDate() : parseDate(data.endDate());
    bool underflow = data.underflow();
    double annuity = data.value();
    Real amort = 0.0;
    for (Size i = 0; i < schedule.size() - 1; i++) {
        if (i > 0 && schedule[i] >= startDate && schedule[i] < endDate)
            nominals[i] = nominals[i - 1] - amort;
        else if (i > 0 && schedule[i] >= endDate)
            nominals[i] = nominals[i - 1];
        Real dcf = dc.yearFraction(schedule[i], schedule[i + 1]);
        Real rate = i < rates.size() ? rates[i] : rates.back();
        amort = annuity - rate * nominals[i] * dcf;
        if (amort > nominals[i] && underflow == false) {
            amort = std::max(nominals[i], 0.0);
        }
    }
    LOG("Fixed Annuity notional schedule done");
    return nominals;
}

void applyAmortization(std::vector<Real>& notionals, const LegData& data, const Schedule& schedule,
                       const bool annuityAllowed, const std::vector<Real>& rates) {
    Date lastEndDate = Date::minDate();
    for (auto const& amort : data.amortizationData()) {
        if (!amort.initialized())
            continue;
        Date startDate = parseDate(amort.startDate());
        QL_REQUIRE(startDate >= lastEndDate, "Amortization start date ("
                                                 << startDate << ") is earlier than last end date (" << lastEndDate
                                                 << ")");
        lastEndDate = parseDate(amort.endDate());
        AmortizationType amortizationType = parseAmortizationType(amort.type());
        if (amortizationType == AmortizationType::FixedAmount)
            notionals = buildAmortizationScheduleFixedAmount(notionals, schedule, amort);
        else if (amortizationType == AmortizationType::RelativeToInitialNotional)
            notionals = buildAmortizationScheduleRelativeToInitialNotional(notionals, schedule, amort);
        else if (amortizationType == AmortizationType::RelativeToPreviousNotional)
            notionals = buildAmortizationScheduleRelativeToPreviousNotional(notionals, schedule, amort);
        else if (amortizationType == AmortizationType::Annuity) {
            QL_REQUIRE(annuityAllowed, "Amortization type Annuity not allowed for leg type " << data.legType());
            if (!rates.empty())
                notionals = buildAmortizationScheduleFixedAnnuity(notionals, rates, schedule, amort,
                                                                  parseDayCounter(data.dayCounter()));
        } else
            QL_FAIL("AmortizationType " << amort.type() << " not supported");
        // check that for a floating leg we only have one amortization block, if the type is annuity
        // we recognise a floating leg by an empty (fixed) rates vector
        if (rates.empty() && amortizationType == AmortizationType::Annuity) {
            QL_REQUIRE(data.amortizationData().size() == 1,
                       "Floating Leg supports only one amortisation block of type Annuity");
        }
    }
}

void applyIndexing(Leg& leg, const LegData& data, const boost::shared_ptr<EngineFactory>& engineFactory) {
    if (data.indexing().hasData()) {
        QL_REQUIRE(engineFactory, "applyIndexing: engineFactory required");

        // we allow indexing by equity, commodity and FX indices (technically any QuantLib::Index
        // will work, so the list of index types can be extended here if required)
        boost::shared_ptr<Index> index;
        string config = engineFactory->configuration(MarketContext::pricing);
        if (boost::starts_with(data.indexing().index(), "EQ-")) {
            index = *engineFactory->market()->equityCurve(parseEquityIndex(data.indexing().index())->name(), config);
        } else if (boost::starts_with(data.indexing().index(), "FX-")) {
            auto tmp = parseFxIndex(data.indexing().index());
            index = parseFxIndex(
                data.indexing().index(),
                engineFactory->market()->fxSpot(tmp->sourceCurrency().code() + tmp->targetCurrency().code(), config),
                engineFactory->market()->discountCurve(tmp->sourceCurrency().code(), config),
                engineFactory->market()->discountCurve(tmp->targetCurrency().code(), config));
        } else if (boost::starts_with(data.indexing().index(), "COMM-")) {
            auto tmp = parseCommodityIndex(data.indexing().index());
            index = parseCommodityIndex(data.indexing().index(), tmp->fixingCalendar(),
                                        engineFactory->market()->commodityPriceCurve(tmp->underlyingName(), config));
        } else {
            QL_FAIL("invalid index '" << data.indexing().index()
                                      << "' in indexing data, expected EQ-, FX-, COMM- index");
        }

        // apply the indexing
        IndexedCouponLeg indLeg(leg, data.indexing().quantity(), index);
        indLeg.withInitialFixing(data.indexing().initialFixing());
        indLeg.withFixingDays(data.indexing().fixingDays());
        indLeg.inArrearsFixing(data.indexing().inArrearsFixing());
        if (data.indexing().valuationSchedule().hasData())
            indLeg.withValuationSchedule(makeSchedule(data.indexing().valuationSchedule()));
        if (!data.indexing().fixingCalendar().empty())
            indLeg.withFixingCalendar(parseCalendar(data.indexing().fixingCalendar()));
        if (!data.indexing().fixingConvention().empty())
            indLeg.withFixingConvention(parseBusinessDayConvention(data.indexing().fixingConvention()));
        leg = indLeg;

        // if we have an additional FX indexing, we apply that on top of the indexing above
        if (data.indexing().fx().hasData()) {
            auto tmp = parseFxIndex(data.indexing().fx().index());
            auto fx = parseFxIndex(
                data.indexing().fx().index(),
                engineFactory->market()->fxSpot(tmp->sourceCurrency().code() + tmp->targetCurrency().code(), config),
                engineFactory->market()->discountCurve(tmp->sourceCurrency().code(), config),
                engineFactory->market()->discountCurve(tmp->targetCurrency().code(), config));
            QL_REQUIRE(data.currency() == fx->targetCurrency().code() || data.currency() == fx->sourceCurrency().code(),
                       "leg currency (" << data.currency() << ") must match FX index (" << data.indexing().fx().index()
                                        << ") source or target currency");
            // flip indexing if necessary
            IndexedCouponLeg indLeg(leg, 1.0, fx, fx->targetCurrency().code() != data.currency());
            indLeg.withInitialFixing(data.indexing().fx().initialFixing());
            indLeg.withFixingDays(data.indexing().fx().fixingDays());
            indLeg.inArrearsFixing(data.indexing().fx().inArrearsFixing());
            // valuation schedule from the indexing above, the fx section does not have a separate one
            if (data.indexing().valuationSchedule().hasData())
                indLeg.withValuationSchedule(makeSchedule(data.indexing().valuationSchedule()));
            if (!data.indexing().fx().fixingCalendar().empty())
                indLeg.withFixingCalendar(parseCalendar(data.indexing().fixingCalendar()));
            if (!data.indexing().fx().fixingConvention().empty())
                indLeg.withFixingConvention(parseBusinessDayConvention(data.indexing().fixingConvention()));
            leg = indLeg;
        }
    }
}

} // namespace data
} // namespace ore<|MERGE_RESOLUTION|>--- conflicted
+++ resolved
@@ -49,12 +49,10 @@
 #include <qle/cashflows/cpicouponpricer.hpp>
 #include <qle/cashflows/equitycoupon.hpp>
 #include <qle/cashflows/floatingannuitycoupon.hpp>
-<<<<<<< HEAD
 #include <qle/cashflows/indexedcoupon.hpp>
-=======
+
 #include <qle/cashflows/overnightindexedcoupon.hpp>
 #include <qle/cashflows/strippedcapflooredcpicoupon.hpp>
->>>>>>> fe0a5c64
 #include <qle/cashflows/strippedcapflooredyoyinflationcoupon.hpp>
 #include <qle/cashflows/subperiodscoupon.hpp>
 #include <qle/cashflows/subperiodscouponpricer.hpp>
@@ -1205,16 +1203,10 @@
 
         applyIndexing(leg, data, engineFactory);
         return leg;
-<<<<<<< HEAD
-    }
-    else {
+    } else {
         Leg leg = yoyLeg;
         applyIndexing(leg, data, engineFactory);
         return leg;
-=======
-    } else {
-        return yoyLeg;
->>>>>>> fe0a5c64
     }
 }
 
@@ -1487,12 +1479,8 @@
                   .withInitialPrice(initialPrice)
                   .withNotionalReset(notionalReset)
                   .withFixingDays(fixingDays)
-<<<<<<< HEAD
                   .withValuationSchedule(valuationSchedule)
                   .withQuantity(quantity);
-=======
-                  .withValuationSchedule(valuationSchedule);
->>>>>>> fe0a5c64
 
     QL_REQUIRE(leg.size() > 0, "Empty Equity Leg");
 
