/*
 Copyright (C) 2016 Quaternion Risk Management Ltd
 All rights reserved.

 This file is part of ORE, a free-software/open-source library
 for transparent pricing and risk analysis - http://opensourcerisk.org

 ORE is free software: you can redistribute it and/or modify it
 under the terms of the Modified BSD License.  You should have received a
 copy of the license along with this program.
 The license is also available online at <http://opensourcerisk.org>

 This program is distributed on the basis that it will form a useful
 contribution to risk analytics and model standardisation, but WITHOUT
 ANY WARRANTY; without even the implied warranty of MERCHANTABILITY or
 FITNESS FOR A PARTICULAR PURPOSE. See the license for more details.
*/

/*! \file portfolio/portfolio.hpp
    \brief Portfolio class
    \ingroup portfolio
*/

#pragma once

#include <boost/make_shared.hpp>
#include <boost/shared_ptr.hpp>
#include <ored/portfolio/enginefactory.hpp>
#include <ored/portfolio/tradefactory.hpp>
#include <ql/time/date.hpp>
#include <ql/types.hpp>
#include <vector>

namespace ore {
namespace data {

//! Serializable portfolio
/*!
  \ingroup portfolio
*/
class Portfolio {
public:
    //! Default constructor
    Portfolio() {}

    //! Add a trade to the portfoliio
    void add(const boost::shared_ptr<Trade>& trade);

    //! Check if a trade id is already in the porfolio
    bool has(const string& id);

    /*! Get a Trade with the given \p id from the portfolio

        \remark returns a `nullptr` if no trade found with the given \p id
    */
    boost::shared_ptr<Trade> get(const std::string& id) const;

    //! Clear the portfolio
    void clear() { trades_.clear(); }

    //! Reset all trade data
    void reset();

    //! Portfolio size
    QuantLib::Size size() const { return trades_.size(); }

    //! Load using a default or user supplied TradeFactory, existing trades are kept
    void load(const std::string& fileName,
              const boost::shared_ptr<TradeFactory>& tf = boost::make_shared<TradeFactory>());

    //! Load from an XML string using a default or user supplied TradeFactory, existing trades are kept
    void loadFromXMLString(const std::string& xmlString,
                           const boost::shared_ptr<TradeFactory>& tf = boost::make_shared<TradeFactory>());

    //! Load from XML Node
    void fromXML(XMLNode* node, const boost::shared_ptr<TradeFactory>& tf = boost::make_shared<TradeFactory>());

    //! Save portfolio to an XML file
    void save(const std::string& fileName) const;

    //! Remove specified trade from the portfolio
    bool remove(const std::string& tradeID);

    //! Remove matured trades from portfolio for a given date, each removal is logged with an Alert
    void removeMatured(const QuantLib::Date& asof);

    //! Call build on all trades in the portfolio
    void build(const boost::shared_ptr<EngineFactory>&);

    //! Calculates the maturity of the portfolio
    QuantLib::Date maturity() const;

    //! Return trade list
    const std::vector<boost::shared_ptr<Trade>>& trades() const { return trades_; }

    //! Build a vector of tradeIds
    std::vector<std::string> ids() const;

    //! Build a map from trade Ids to NettingSet
    std::map<std::string, std::string> nettingSetMap() const;

<<<<<<< HEAD
    //! Build a vector of unique counterparties
    std::vector<std::string> counterparties() const;
=======

    //! Build a map from counterparty to NettingSet
    std::map<std::string, std::set<std::string>> counterpartyNettingSets() const;
>>>>>>> d325db79

    //! Compute set of portfolios
    std::set<std::string> portfolioIds() const;

    /*! Return the fixings that will be requested in order to price every Trade in this Portfolio given
        the \p settlementDate. The map key is the ORE name of the index and the map value is the set of fixing dates.

        \warning This method will return an empty map if the Portfolio has not been built.
    */
    std::map<std::string, std::set<QuantLib::Date>>
    fixings(const QuantLib::Date& settlementDate = QuantLib::Date()) const;

    /*! Returns the names of the underlying instruments for each asset class */
    std::map<AssetClass, std::set<std::string>> underlyingIndices();
    std::set<std::string> underlyingIndices(AssetClass assetClass);

private:
    std::vector<boost::shared_ptr<Trade>> trades_;
    std::map<AssetClass, std::set<std::string>> underlyingIndicesCache_;
};
} // namespace data
} // namespace ore<|MERGE_RESOLUTION|>--- conflicted
+++ resolved
@@ -99,14 +99,11 @@
     //! Build a map from trade Ids to NettingSet
     std::map<std::string, std::string> nettingSetMap() const;
 
-<<<<<<< HEAD
     //! Build a vector of unique counterparties
     std::vector<std::string> counterparties() const;
-=======
 
     //! Build a map from counterparty to NettingSet
     std::map<std::string, std::set<std::string>> counterpartyNettingSets() const;
->>>>>>> d325db79
 
     //! Compute set of portfolios
     std::set<std::string> portfolioIds() const;
