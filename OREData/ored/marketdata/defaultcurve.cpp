/*
 Copyright (C) 2016 Quaternion Risk Management Ltd
 All rights reserved.

 This file is part of ORE, a free-software/open-source library
 for transparent pricing and risk analysis - http://opensourcerisk.org

 ORE is free software: you can redistribute it and/or modify it
 under the terms of the Modified BSD License.  You should have received a
 copy of the license along with this program.
 The license is also available online at <http://opensourcerisk.org>

 This program is distributed on the basis that it will form a useful
 contribution to risk analytics and model standardisation, but WITHOUT
 ANY WARRANTY; without even the implied warranty of MERCHANTABILITY or
 FITNESS FOR A PARTICULAR PURPOSE. See the license for more details.
*/

#include <ored/marketdata/defaultcurve.hpp>
#include <ored/utilities/log.hpp>

#include <qle/termstructures/defaultprobabilityhelpers.hpp>

#include <ql/math/interpolations/backwardflatinterpolation.hpp>
#include <ql/math/interpolations/loginterpolation.hpp>
#include <ql/time/daycounters/actual365fixed.hpp>

#include <algorithm>

using namespace QuantLib;
using namespace std;

namespace ore {
namespace data {

DefaultCurve::DefaultCurve(Date asof, DefaultCurveSpec spec, const Loader& loader,
                           const CurveConfigurations& curveConfigs, const Conventions& conventions,
                           map<string, boost::shared_ptr<YieldCurve>>& yieldCurves) {

    try {

        const boost::shared_ptr<DefaultCurveConfig>& config = curveConfigs.defaultCurveConfig(spec.curveConfigID());

        boost::shared_ptr<Convention> tmp = conventions.get(config->conventionID());
        QL_REQUIRE(tmp, "no conventions found with id " << config->conventionID());

        boost::shared_ptr<CdsConvention> cdsConv = boost::dynamic_pointer_cast<CdsConvention>(tmp);
        boost::shared_ptr<ZeroRateConvention> zeroConv = boost::dynamic_pointer_cast<ZeroRateConvention>(tmp);

        if (config->type() == DefaultCurveConfig::Type::SpreadCDS ||
            config->type() == DefaultCurveConfig::Type::HazardRate) {
            QL_REQUIRE(cdsConv != NULL, "SpreadCDS and HazardRate curves require CDS convention (wrong type)");
        }

        if (config->type() == DefaultCurveConfig::Type::Yield) {
            QL_REQUIRE(zeroConv != NULL, "Yield implied default curve requires ZERO convention (wrong type)");
        }

        Handle<YieldTermStructure> discountCurve;
        if (config->type() == DefaultCurveConfig::Type::SpreadCDS) {
            auto it = yieldCurves.find(config->discountCurveID());
            if (it != yieldCurves.end()) {
                discountCurve = it->second->handle();
            } else {
                QL_FAIL("The discount curve, " << config->discountCurveID()
                                               << ", required in the building "
                                                  "of the curve, "
                                               << spec.name() << ", was not found.");
            }
        }

        Handle<YieldTermStructure> benchmarkCurve;
        if (config->type() == DefaultCurveConfig::Type::Yield) {
            auto it = yieldCurves.find(config->benchmarkCurveID());
            if (it != yieldCurves.end()) {
                benchmarkCurve = it->second->handle();
            } else {
                QL_FAIL("The benchmark curve, " << config->benchmarkCurveID()
                                                << ", required in the building "
                                                   "of the curve, "
                                                << spec.name() << ", was not found.");
            }
        }

        // We loop over all market data, looking for quotes that match the configuration
        // until we found the whole set of quotes or do not have more quotes in the
        // market data

        map<Period, Real> quotes;
        recoveryRate_ = Null<Real>();

        for (auto& md : loader.loadQuotes(asof)) {

            if (md->asofDate() == asof && md->instrumentType() == MarketDatum::InstrumentType::RECOVERY_RATE) {

                boost::shared_ptr<RecoveryRateQuote> q = boost::dynamic_pointer_cast<RecoveryRateQuote>(md);

                if (q->name() == config->recoveryRateQuote()) {
                    QL_REQUIRE(recoveryRate_ == Null<Real>(),
                               "duplicate recovery rate quote " << q->name() << " found.");
                    recoveryRate_ = q->quote()->value();
                }
            }

            if (config->type() == DefaultCurveConfig::Type::SpreadCDS && md->asofDate() == asof &&
                md->instrumentType() == MarketDatum::InstrumentType::CDS &&
                md->quoteType() == MarketDatum::QuoteType::CREDIT_SPREAD) {

                boost::shared_ptr<CdsSpreadQuote> q = boost::dynamic_pointer_cast<CdsSpreadQuote>(md);

<<<<<<< HEAD
                vector<string>::const_iterator it1 =
                    std::find(config->cdsQuotes().begin(), config->cdsQuotes().end(), q->name());

                // is the quote one of the list in the config ?
                if (it1 != config->cdsQuotes().end()) {

                    vector<Period>::const_iterator it2 = std::find(terms.begin(), terms.end(), q->term());
                    QL_REQUIRE(it2 == terms.end(), "duplicate term in quotes found ("
                                                       << q->term() << ") while loading default curve "
                                                       << config->curveID());
                    terms.push_back(q->term());
                    quotes.push_back(q->quote()->value());
=======
                vector<string>::const_iterator it =
                    std::find(config->quotes().begin(), config->quotes().end(), q->name());

                // is the quote one of the list in the config ?
                if (it != config->quotes().end()) {
                    auto res = quotes.insert(pair<Period, Real>(q->term(), q->quote()->value()));

                    QL_REQUIRE(res.second, "duplicate term in quotes found ("
                        << q->term() << ") while loading default curve " << config->curveID());
>>>>>>> 02e0e574
                }
            }

            if (config->type() == DefaultCurveConfig::Type::HazardRate && md->asofDate() == asof &&
                md->instrumentType() == MarketDatum::InstrumentType::HAZARD_RATE) {
                boost::shared_ptr<HazardRateQuote> q = boost::dynamic_pointer_cast<HazardRateQuote>(md);

<<<<<<< HEAD
                vector<string>::const_iterator it1 =
                    std::find(config->cdsQuotes().begin(), config->cdsQuotes().end(), q->name());

                // is the quote one of the list in the config ?
                if (it1 != config->cdsQuotes().end()) {

                    vector<Period>::const_iterator it2 = std::find(terms.begin(), terms.end(), q->term());
                    QL_REQUIRE(it2 == terms.end(), "duplicate term in quotes found ("
                                                       << q->term() << ") while loading default curve "
                                                       << config->curveID());
                    terms.push_back(q->term());
                    quotes.push_back(q->quote()->value());
=======
                vector<string>::const_iterator it =
                    std::find(config->quotes().begin(), config->quotes().end(), q->name());

                // is the quote one of the list in the config ?
                if (it != config->quotes().end()) {
                    auto res = quotes.insert(pair<Period, Real>(q->term(), q->quote()->value()));

                    QL_REQUIRE(res.second, "duplicate term in quotes found ("
                        << q->term() << ") while loading default curve " << config->curveID());
>>>>>>> 02e0e574
                }
            }

            if (config->type() == DefaultCurveConfig::Type::Yield && md->asofDate() == asof &&
                md->instrumentType() == MarketDatum::InstrumentType::ZERO) {
                boost::shared_ptr<ZeroQuote> q = boost::dynamic_pointer_cast<ZeroQuote>(md);

<<<<<<< HEAD
                vector<string>::const_iterator it1 =
                    std::find(config->cdsQuotes().begin(), config->cdsQuotes().end(), q->name());

                // is the quote one of the list in the config ?
                if (it1 != config->cdsQuotes().end()) {
                    QL_REQUIRE(q->tenorBased(), "require tenor based "
                                                "zero quote in default "
                                                "curves, date based "
                                                "not allowed");
                    vector<Period>::const_iterator it2 = std::find(terms.begin(), terms.end(), q->tenor());
                    QL_REQUIRE(it2 == terms.end(), "duplicate term in quotes found ("
                                                       << q->tenor() << ") while loading default curve "
                                                       << config->curveID());
                    terms.push_back(q->tenor());
                    quotes.push_back(q->quote()->value());
=======
                vector<string>::const_iterator it =
                    std::find(config->quotes().begin(), config->quotes().end(), q->name());

                // is the quote one of the list in the config ?
                if (it != config->quotes().end()) {
                    QL_REQUIRE(q->tenorBased(), "require tenor based zero quote in default "
                        "curves, date based not allowed");
                    
                    auto res = quotes.insert(pair<Period, Real>(q->tenor(), q->quote()->value()));

                    QL_REQUIRE(res.second, "duplicate term in quotes found ("
                        << q->tenor() << ") while loading default curve " << config->curveID());
>>>>>>> 02e0e574
                }
            }
        }

        LOG("DefaultCurve: read " << quotes.size() << " default quotes");

        QL_REQUIRE(quotes.size() == config->cdsQuotes().size(),
                   "read " << quotes.size() << ", but " << config->cdsQuotes().size() << " required.");

        if (config->type() == DefaultCurveConfig::Type::SpreadCDS) {
            QL_REQUIRE(recoveryRate_ != Null<Real>(), "DefaultCurve: no recovery rate given for type "
                                                      "SpreadCDS");
            std::vector<boost::shared_ptr<DefaultProbabilityHelper>> helper;
            for (auto quote : quotes) {
                helper.push_back(boost::make_shared<QuantExt::SpreadCdsHelper>(
                    quote.second, quote.first, cdsConv->settlementDays(), cdsConv->calendar(), cdsConv->frequency(),
                    cdsConv->paymentConvention(), cdsConv->rule(), cdsConv->dayCounter(), recoveryRate_, discountCurve,
                    asof + cdsConv->settlementDays(), cdsConv->settlesAccrual(), cdsConv->paysAtDefaultTime()));
            }
            boost::shared_ptr<DefaultProbabilityTermStructure> tmp =
                boost::make_shared<PiecewiseDefaultCurve<SurvivalProbability, LogLinear>>(asof, helper,
                                                                                          config->dayCounter());
            
            // like for yield curves we need to copy the piecewise curve because
            // on eval date changes the relative date helpers with trigger a
            // bootstrap.
            vector<Date> dates(helper.size() + 1, asof);
            vector<Real> survivalProbs(helper.size() + 1, 1.0);
            for (Size i = 0; i < helper.size(); ++i) {
                dates[i + 1] = helper[i]->latestDate();
                survivalProbs[i + 1] = tmp->survivalProbability(dates[i + 1]);
            }
            LOG("DefaultCurve: copy piecewise curve to interpolated survival probability curve");
            curve_ = boost::make_shared<InterpolatedSurvivalProbabilityCurve<LogLinear>>(dates, survivalProbs,
                                                                                         config->dayCounter());
            if (config->extrapolation()) {
                curve_->enableExtrapolation();
                DLOG("DefaultCurve: Enabled Extrapolation");
            }
            return;
        }

        if (config->type() == DefaultCurveConfig::Type::HazardRate) {
            Calendar cal = cdsConv->calendar();
            std::vector<Date> dates;
            std::vector<Real> quoteValues;
            
            // if first term is not zero, add asof point
            if (quotes.begin()->first != 0 * Days) {
                LOG("DefaultCurve: add asof (" << asof << "), hazard rate " << 
                    quotes.begin()->second << ", because not given");
                dates.push_back(asof);
                quoteValues.push_back(quotes.begin()->second);
            }
            
            for (auto quote : quotes) {
                dates.push_back(cal.advance(asof, quote.first, Following, false));
                quoteValues.push_back(quote.second);
            }

            LOG("DefaultCurve: set up interpolated hazard rate curve");
            curve_ = boost::make_shared<InterpolatedHazardRateCurve<BackwardFlat>>(
                dates, quoteValues, config->dayCounter(),BackwardFlat());

            if (config->extrapolation()) {
                curve_->enableExtrapolation();
                DLOG("DefaultCurve: Enabled Extrapolation");
            }
            if (recoveryRate_ == Null<Real>()) {
                LOG("DefaultCurve: setting recovery rate to 0.0 for "
                    "hazard rate curve, because none is given.");
                recoveryRate_ = 0.0;
            }
            return;
        }

        if (config->type() == DefaultCurveConfig::Type::Yield) {
            DayCounter dc = zeroConv->dayCounter();
            Calendar cal = zeroConv->tenorCalendar();
            Compounding comp = zeroConv->compounding();
            Frequency freq = zeroConv->compoundingFrequency();
            Natural spotLag = zeroConv->spotLag();
            Calendar spotCal = zeroConv->spotCalendar();
            BusinessDayConvention bdc = zeroConv->rollConvention();
            bool eom = zeroConv->eom();
            
            // setup
            std::vector<Date> dates;
            std::vector<Real> impliedHazardRates;
            
            // We do not want a divide by zero error below
            LOG("DefaultCurve: added asof (" << asof << "), yield rate 0.0.");
            dates.push_back(asof);
            impliedHazardRates.push_back(0.0);

            if (quotes.begin()->first == 0 * Days) {
                LOG("DefaultCurve: removing quote (" << quotes.begin()->first << ", " << quotes.begin()->second << ".");
                quotes.erase(quotes.begin());
            }

            // Build up remainder of quotes
            Date spot = spotCal.advance(asof, spotLag * Days);
            for (auto quote : quotes) {
                Date maturity = cal.advance(spot, quote.first, bdc, eom);
                dates.push_back(maturity);

                // day counter in the quote is ignored, the one from the convention is used
                InterestRate yield(quote.second, dc, comp, freq);
                Real t_y = dc.yearFraction(asof, maturity);
                Real t_c = config->dayCounter().yearFraction(asof, maturity);
                // hazard rates are always continnuously compounded
                Real impliedHr = -std::log(yield.discountFactor(t_y) / benchmarkCurve->discount(t_c)) / t_c;
                impliedHazardRates.push_back(impliedHr);
            }

            LOG("DefaultCurve: set up interpolated hazard rate curve as yield over benchmark");
            curve_ = boost::make_shared<InterpolatedHazardRateCurve<BackwardFlat>>(
                dates, impliedHazardRates, config->dayCounter(), BackwardFlat());
            if (config->extrapolation()) {
                curve_->enableExtrapolation();
                DLOG("DefaultCurve: Enabled Extrapolation");
            }
            QL_REQUIRE(recoveryRate_ == Null<Real>(), "DefaultCurve: recovery rate must not be given "
                                                      "for yield implied curve type, it is assumed to "
                                                      "be 0.0");
            recoveryRate_ = 0.0;
            return;
        }

        QL_FAIL("unknown default curve type");
    } catch (std::exception& e) {
        QL_FAIL("default curve building failed: " << e.what());
    } catch (...) {
        QL_FAIL("default curve building failed: unknown error");
    }
}
} // namespace data
} // namespace ore<|MERGE_RESOLUTION|>--- conflicted
+++ resolved
@@ -108,30 +108,15 @@
 
                 boost::shared_ptr<CdsSpreadQuote> q = boost::dynamic_pointer_cast<CdsSpreadQuote>(md);
 
-<<<<<<< HEAD
-                vector<string>::const_iterator it1 =
+                vector<string>::const_iterator it =
                     std::find(config->cdsQuotes().begin(), config->cdsQuotes().end(), q->name());
 
                 // is the quote one of the list in the config ?
-                if (it1 != config->cdsQuotes().end()) {
-
-                    vector<Period>::const_iterator it2 = std::find(terms.begin(), terms.end(), q->term());
-                    QL_REQUIRE(it2 == terms.end(), "duplicate term in quotes found ("
-                                                       << q->term() << ") while loading default curve "
-                                                       << config->curveID());
-                    terms.push_back(q->term());
-                    quotes.push_back(q->quote()->value());
-=======
-                vector<string>::const_iterator it =
-                    std::find(config->quotes().begin(), config->quotes().end(), q->name());
-
-                // is the quote one of the list in the config ?
-                if (it != config->quotes().end()) {
+                if (it != config->cdsQuotes().end()) {
                     auto res = quotes.insert(pair<Period, Real>(q->term(), q->quote()->value()));
 
                     QL_REQUIRE(res.second, "duplicate term in quotes found ("
                         << q->term() << ") while loading default curve " << config->curveID());
->>>>>>> 02e0e574
                 }
             }
 
@@ -139,30 +124,15 @@
                 md->instrumentType() == MarketDatum::InstrumentType::HAZARD_RATE) {
                 boost::shared_ptr<HazardRateQuote> q = boost::dynamic_pointer_cast<HazardRateQuote>(md);
 
-<<<<<<< HEAD
-                vector<string>::const_iterator it1 =
+                vector<string>::const_iterator it =
                     std::find(config->cdsQuotes().begin(), config->cdsQuotes().end(), q->name());
 
                 // is the quote one of the list in the config ?
-                if (it1 != config->cdsQuotes().end()) {
-
-                    vector<Period>::const_iterator it2 = std::find(terms.begin(), terms.end(), q->term());
-                    QL_REQUIRE(it2 == terms.end(), "duplicate term in quotes found ("
-                                                       << q->term() << ") while loading default curve "
-                                                       << config->curveID());
-                    terms.push_back(q->term());
-                    quotes.push_back(q->quote()->value());
-=======
-                vector<string>::const_iterator it =
-                    std::find(config->quotes().begin(), config->quotes().end(), q->name());
-
-                // is the quote one of the list in the config ?
-                if (it != config->quotes().end()) {
+                if (it != config->cdsQuotes().end()) {
                     auto res = quotes.insert(pair<Period, Real>(q->term(), q->quote()->value()));
 
                     QL_REQUIRE(res.second, "duplicate term in quotes found ("
                         << q->term() << ") while loading default curve " << config->curveID());
->>>>>>> 02e0e574
                 }
             }
 
@@ -170,28 +140,11 @@
                 md->instrumentType() == MarketDatum::InstrumentType::ZERO) {
                 boost::shared_ptr<ZeroQuote> q = boost::dynamic_pointer_cast<ZeroQuote>(md);
 
-<<<<<<< HEAD
-                vector<string>::const_iterator it1 =
+                vector<string>::const_iterator it =
                     std::find(config->cdsQuotes().begin(), config->cdsQuotes().end(), q->name());
 
                 // is the quote one of the list in the config ?
-                if (it1 != config->cdsQuotes().end()) {
-                    QL_REQUIRE(q->tenorBased(), "require tenor based "
-                                                "zero quote in default "
-                                                "curves, date based "
-                                                "not allowed");
-                    vector<Period>::const_iterator it2 = std::find(terms.begin(), terms.end(), q->tenor());
-                    QL_REQUIRE(it2 == terms.end(), "duplicate term in quotes found ("
-                                                       << q->tenor() << ") while loading default curve "
-                                                       << config->curveID());
-                    terms.push_back(q->tenor());
-                    quotes.push_back(q->quote()->value());
-=======
-                vector<string>::const_iterator it =
-                    std::find(config->quotes().begin(), config->quotes().end(), q->name());
-
-                // is the quote one of the list in the config ?
-                if (it != config->quotes().end()) {
+                if (it != config->cdsQuotes().end()) {
                     QL_REQUIRE(q->tenorBased(), "require tenor based zero quote in default "
                         "curves, date based not allowed");
                     
@@ -199,7 +152,6 @@
 
                     QL_REQUIRE(res.second, "duplicate term in quotes found ("
                         << q->tenor() << ") while loading default curve " << config->curveID());
->>>>>>> 02e0e574
                 }
             }
         }
