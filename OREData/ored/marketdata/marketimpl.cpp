/*
 Copyright (C) 2016 Quaternion Risk Management Ltd
 All rights reserved.

 This file is part of ORE, a free-software/open-source library
 for transparent pricing and risk analysis - http://opensourcerisk.org

 ORE is free software: you can redistribute it and/or modify it
 under the terms of the Modified BSD License.  You should have received a
 copy of the license along with this program.
 The license is also available online at <http://opensourcerisk.org>

 This program is distributed on the basis that it will form a useful
 contribution to risk analytics and model standardisation, but WITHOUT
 ANY WARRANTY; without even the implied warranty of MERCHANTABILITY or
 FITNESS FOR A PARTICULAR PURPOSE. See the license for more details.
*/

#include <ored/configuration/conventions.hpp>
#include <ored/marketdata/marketimpl.hpp>
#include <ored/utilities/indexparser.hpp>
#include <qle/termstructures/blackinvertedvoltermstructure.hpp>
#include <boost/algorithm/string.hpp>
#include <boost/make_shared.hpp>
#include <ored/utilities/parsers.hpp>

using namespace QuantLib;
using namespace std;
using std::string;
using std::map;
using std::make_pair;

namespace ore {
namespace data {

namespace {
template <class A, class B> A lookup(const B& map, const string& key, const string& configuration, const string& type) {
    auto it = map.find(make_pair(configuration, key));
    if (it == map.end()) {
        // fall back to default configuration
        it = map.find(make_pair(Market::defaultConfiguration, key));
        QL_REQUIRE(it != map.end(), "did not find object " << key << " of type " << type << " under configuration "
                                                           << configuration);
    }
    return it->second;
}
} // anonymous namespace

Handle<YieldTermStructure> MarketImpl::discountCurve(const string& key, const string& configuration) const {
    return lookup<Handle<YieldTermStructure>>(discountCurves_, key, configuration, "discount curve");
}

Handle<YieldTermStructure> MarketImpl::yieldCurve(const string& key, const string& configuration) const {
    return lookup<Handle<YieldTermStructure>>(yieldCurves_, key, configuration, "yield curve");
}

Handle<IborIndex> MarketImpl::iborIndex(const string& key, const string& configuration) const {
    return lookup<Handle<IborIndex>>(iborIndices_, key, configuration, "ibor index");
}

Handle<SwapIndex> MarketImpl::swapIndex(const string& key, const string& configuration) const {
    return lookup<Handle<SwapIndex>>(swapIndices_, key, configuration, "swap index");
}

Handle<QuantLib::SwaptionVolatilityStructure> MarketImpl::swaptionVol(const string& key,
                                                                      const string& configuration) const {
    return lookup<Handle<QuantLib::SwaptionVolatilityStructure>>(swaptionCurves_, key, configuration, "swaption curve");
}

const string MarketImpl::shortSwapIndexBase(const string& key, const string& configuration) const {
    return lookup<pair<string, string>>(swaptionIndexBases_, key, configuration, "short swap index base").first;
}

const string MarketImpl::swapIndexBase(const string& key, const string& configuration) const {
    return lookup<pair<string, string>>(swaptionIndexBases_, key, configuration, "swap index base").second;
}

Handle<Quote> MarketImpl::fxSpot(const string& ccypair, const string& configuration) const {
    auto it = fxSpots_.find(configuration);
    if (it == fxSpots_.end())
        it = fxSpots_.find(Market::defaultConfiguration);
    QL_REQUIRE(it != fxSpots_.end(), "did not find object " << ccypair << " of type fx spot under configuration "
                                                            << configuration);
    return it->second.getQuote(ccypair); // will throw if not found
}

Handle<BlackVolTermStructure> MarketImpl::fxVol(const string& ccypair, const string& configuration) const {
    auto it = fxVols_.find(make_pair(configuration, ccypair));
    if (it != fxVols_.end())
        return it->second;
    else {
        // check for reverse EURUSD or USDEUR and add to the map
        QL_REQUIRE(ccypair.length() == 6, "invalid ccy pair length");
        std::string ccypairInverted = ccypair.substr(3, 3) + ccypair.substr(0, 3);
        it = fxVols_.find(make_pair(configuration, ccypairInverted));
        if (it != fxVols_.end()) {
            Handle<BlackVolTermStructure> h(boost::make_shared<QuantExt::BlackInvertedVolTermStructure>(it->second));
            h->enableExtrapolation();
            fxVols_[make_pair(configuration, ccypairInverted)] = h;
            return h;
        } else {
            if (configuration == Market::defaultConfiguration)
                QL_FAIL("did not find fx vol object " << ccypair);
            else
                return fxVol(ccypair, Market::defaultConfiguration);
        }
    }
}

Handle<DefaultProbabilityTermStructure> MarketImpl::defaultCurve(const string& key, const string& configuration) const {
    return lookup<Handle<DefaultProbabilityTermStructure>>(defaultCurves_, key, configuration, "default curve");
}

Handle<Quote> MarketImpl::recoveryRate(const string& key, const string& configuration) const {
    return lookup<Handle<Quote>>(recoveryRates_, key, configuration, "recovery rate");
}

Handle<OptionletVolatilityStructure> MarketImpl::capFloorVol(const string& key, const string& configuration) const {
    return lookup<Handle<OptionletVolatilityStructure>>(capFloorCurves_, key, configuration, "capfloor curve");
}

Handle<Quote> MarketImpl::equitySpot(const string& key, const string& configuration) const {
    return lookup<Handle<Quote>>(equitySpots_, key, configuration, "equity spot");
}

Handle<YieldTermStructure> MarketImpl::equityDividendCurve(const string& key, const string& configuration) const {
    return lookup<Handle<YieldTermStructure>>(equityDividendCurves_, key, configuration, "dividend yield curve");
}

<<<<<<< HEAD
Handle<YieldTermStructure> MarketImpl::equityInterestRateCurve(const string& key, const string& configuration) const {
    return lookup<Handle<YieldTermStructure>>(equityInterestRateCurves_, key, configuration, "dividend yield curve");
}
=======
>>>>>>> cc236f9a

Handle<BlackVolTermStructure> MarketImpl::equityVol(const string& key, const string& configuration) const {
    return lookup<Handle<BlackVolTermStructure>>(equityVols_, key, configuration, "equity vol curve");
}

void MarketImpl::addSwapIndex(const string& swapIndex, const string& discountIndex, const string& configuration) {
    try {
        std::vector<string> tokens;
        split(tokens, swapIndex, boost::is_any_of("-"));
        QL_REQUIRE(tokens.size() == 3, "three tokens required in " << swapIndex << ": CCY-CMS-TENOR");
        QL_REQUIRE(tokens[0].size() == 3, "invalid currency code in " << swapIndex);
        QL_REQUIRE(tokens[1] == "CMS", "expected CMS as middle token in " << swapIndex);

        auto di = iborIndex(discountIndex, configuration)->forwardingTermStructure();

        boost::shared_ptr<data::Convention> tmp = conventions_.get(swapIndex);
        QL_REQUIRE(tmp, "Need conventions for swap index " << swapIndex);
        boost::shared_ptr<data::SwapIndexConvention> swapCon =
            boost::dynamic_pointer_cast<data::SwapIndexConvention>(tmp);
        QL_REQUIRE(swapCon, "Conventions are not Swap Conventions for " << swapIndex);
        tmp = conventions_.get(swapCon->conventions());
        boost::shared_ptr<data::IRSwapConvention> con = boost::dynamic_pointer_cast<data::IRSwapConvention>(tmp);
        QL_REQUIRE(con, "Cannot find IRSwapConventions");

        auto fi = iborIndex(con->indexName(), configuration)->forwardingTermStructure();

        boost::shared_ptr<SwapIndex> si = data::parseSwapIndex(swapIndex, fi, di, con);
        swapIndices_[make_pair(configuration, swapIndex)] = Handle<SwapIndex>(si);
    } catch (std::exception& e) {
        QL_FAIL("Failure in MarketImpl::addSwapIndex() with index " << swapIndex << " : " << e.what());
    }
}

void MarketImpl::refresh(const string& configuration) {

    auto it = refreshTs_.find(configuration);
    if (it == refreshTs_.end()) {
        it = refreshTs_.insert(make_pair(configuration, std::set<boost::shared_ptr<TermStructure>>())).first;
    }

    if (it->second.empty()) {
        for (auto& x : discountCurves_) {
            if (x.first.first == configuration || x.first.first == Market::defaultConfiguration)
                it->second.insert(*x.second);
        }
        for (auto& x : yieldCurves_) {
            if (x.first.first == configuration || x.first.first == Market::defaultConfiguration)
                it->second.insert(*x.second);
        }
        for (auto& x : iborIndices_) {
            if (x.first.first == configuration || x.first.first == Market::defaultConfiguration) {
                Handle<YieldTermStructure> y = x.second->forwardingTermStructure();
                if (!y.empty())
                    it->second.insert(*y);
            }
        }
        for (auto& x : swapIndices_) {
            if (x.first.first == configuration || x.first.first == Market::defaultConfiguration) {
                Handle<YieldTermStructure> y = x.second->forwardingTermStructure();
                if (!y.empty())
                    it->second.insert(*y);
                y = x.second->discountingTermStructure();
                if (!y.empty())
                    it->second.insert(*y);
            }
        }
        for (auto& x : swaptionCurves_) {
            if (x.first.first == configuration || x.first.first == Market::defaultConfiguration)
                it->second.insert(*x.second);
        }
        for (auto& x : fxVols_) {
            if (x.first.first == configuration || x.first.first == Market::defaultConfiguration)
                it->second.insert(*x.second);
        }
        for (auto& x : defaultCurves_) {
            if (x.first.first == configuration || x.first.first == Market::defaultConfiguration)
                it->second.insert(*x.second);
        }
        for (auto& x : equityDividendCurves_) {
            if (x.first.first == configuration || x.first.first == Market::defaultConfiguration)
                it->second.insert(*x.second);
        }
<<<<<<< HEAD
        for (auto& x : equityInterestRateCurves_) {
            if (x.first.first == configuration || x.first.first == Market::defaultConfiguration)
                it->second.insert(*x.second);
        }
=======
>>>>>>> cc236f9a
        for (auto& x : equityVols_) {
            if (x.first.first == configuration || x.first.first == Market::defaultConfiguration)
                it->second.insert(*x.second);
        }
        // why no fx spot? - why no equity spot?
    }

    for (auto& x : it->second)
        x->update();

} // refresh

} // namespace data
} // namespace ore<|MERGE_RESOLUTION|>--- conflicted
+++ resolved
@@ -127,12 +127,6 @@
     return lookup<Handle<YieldTermStructure>>(equityDividendCurves_, key, configuration, "dividend yield curve");
 }
 
-<<<<<<< HEAD
-Handle<YieldTermStructure> MarketImpl::equityInterestRateCurve(const string& key, const string& configuration) const {
-    return lookup<Handle<YieldTermStructure>>(equityInterestRateCurves_, key, configuration, "dividend yield curve");
-}
-=======
->>>>>>> cc236f9a
 
 Handle<BlackVolTermStructure> MarketImpl::equityVol(const string& key, const string& configuration) const {
     return lookup<Handle<BlackVolTermStructure>>(equityVols_, key, configuration, "equity vol curve");
@@ -215,13 +209,6 @@
             if (x.first.first == configuration || x.first.first == Market::defaultConfiguration)
                 it->second.insert(*x.second);
         }
-<<<<<<< HEAD
-        for (auto& x : equityInterestRateCurves_) {
-            if (x.first.first == configuration || x.first.first == Market::defaultConfiguration)
-                it->second.insert(*x.second);
-        }
-=======
->>>>>>> cc236f9a
         for (auto& x : equityVols_) {
             if (x.first.first == configuration || x.first.first == Market::defaultConfiguration)
                 it->second.insert(*x.second);
