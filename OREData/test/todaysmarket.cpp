--- conflicted
+++ resolved
@@ -720,12 +720,8 @@
     // USD Lognormal capfloor volatility "curve" configuration
     configs->capFloorVolCurveConfig("USD_CF_LN") = boost::make_shared<CapFloorVolatilityCurveConfig>(
         "USD_CF_LN", "USD Lognormal capfloor volatilities", CapFloorVolatilityCurveConfig::VolatilityType::Lognormal,
-<<<<<<< HEAD
         extrapolate, false, false, capTenors, strikes, dayCounter, 0, UnitedStates(UnitedStates::Settlement), bdc, "USD-LIBOR-3M",
-=======
-        extrapolate, false, false, capTenors, strikes, dayCounter, 0, UnitedStates(), bdc, "USD-LIBOR-3M", 3 * Months,
->>>>>>> a611971e
-        "Yield/USD/USD1D");
+        3 * Months, "Yield/USD/USD1D");
 
     vector<string> optionTenors2{"1Y"};
 
