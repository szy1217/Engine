﻿<?xml version="1.0" encoding="utf-8"?>
<Project ToolsVersion="4.0" xmlns="http://schemas.microsoft.com/developer/msbuild/2003">
  <ItemGroup>
    <Filter Include="configuration">
      <UniqueIdentifier>{ecab533c-e26e-4872-970e-b22949f84306}</UniqueIdentifier>
    </Filter>
    <Filter Include="marketdata">
      <UniqueIdentifier>{d447af73-724f-4cbe-b0ec-d02637d38a33}</UniqueIdentifier>
    </Filter>
    <Filter Include="model">
      <UniqueIdentifier>{6b362543-416a-4e63-9523-94909a20cfb1}</UniqueIdentifier>
    </Filter>
    <Filter Include="portfolio">
      <UniqueIdentifier>{dc15951b-6ddd-41a2-9085-9bc3ffbeaca3}</UniqueIdentifier>
    </Filter>
    <Filter Include="utilities">
      <UniqueIdentifier>{81cb95be-3ece-4f69-8759-2a3b4d022e6a}</UniqueIdentifier>
    </Filter>
    <Filter Include="portfolio\builders">
      <UniqueIdentifier>{366dc296-9975-4787-a9f4-6e3e3d30a55c}</UniqueIdentifier>
    </Filter>
    <Filter Include="report">
      <UniqueIdentifier>{f56268ea-d150-4fb7-b75b-9618e16d7c3d}</UniqueIdentifier>
    </Filter>
  </ItemGroup>
  <ItemGroup>
    <ClInclude Include="ored\configuration\all.hpp">
      <Filter>configuration</Filter>
    </ClInclude>
    <ClInclude Include="ored\configuration\capfloorvolcurveconfig.hpp">
      <Filter>configuration</Filter>
    </ClInclude>
    <ClInclude Include="ored\configuration\conventions.hpp">
      <Filter>configuration</Filter>
    </ClInclude>
    <ClInclude Include="ored\configuration\curveconfigurations.hpp">
      <Filter>configuration</Filter>
    </ClInclude>
    <ClInclude Include="ored\configuration\defaultcurveconfig.hpp">
      <Filter>configuration</Filter>
    </ClInclude>
    <ClInclude Include="ored\configuration\fxvolcurveconfig.hpp">
      <Filter>configuration</Filter>
    </ClInclude>
    <ClInclude Include="ored\configuration\swaptionvolcurveconfig.hpp">
      <Filter>configuration</Filter>
    </ClInclude>
    <ClInclude Include="ored\configuration\yieldcurveconfig.hpp">
      <Filter>configuration</Filter>
    </ClInclude>
    <ClInclude Include="ored\marketdata\all.hpp">
      <Filter>marketdata</Filter>
    </ClInclude>
    <ClInclude Include="ored\marketdata\capfloorvolcurve.hpp">
      <Filter>marketdata</Filter>
    </ClInclude>
    <ClInclude Include="ored\marketdata\csvloader.hpp">
      <Filter>marketdata</Filter>
    </ClInclude>
    <ClInclude Include="ored\marketdata\curveloader.hpp">
      <Filter>marketdata</Filter>
    </ClInclude>
    <ClInclude Include="ored\marketdata\curvespec.hpp">
      <Filter>marketdata</Filter>
    </ClInclude>
    <ClInclude Include="ored\marketdata\curvespecparser.hpp">
      <Filter>marketdata</Filter>
    </ClInclude>
    <ClInclude Include="ored\marketdata\defaultcurve.hpp">
      <Filter>marketdata</Filter>
    </ClInclude>
    <ClInclude Include="ored\marketdata\fixings.hpp">
      <Filter>marketdata</Filter>
    </ClInclude>
    <ClInclude Include="ored\marketdata\fxspot.hpp">
      <Filter>marketdata</Filter>
    </ClInclude>
    <ClInclude Include="ored\marketdata\fxtriangulation.hpp">
      <Filter>marketdata</Filter>
    </ClInclude>
    <ClInclude Include="ored\marketdata\fxvolcurve.hpp">
      <Filter>marketdata</Filter>
    </ClInclude>
    <ClInclude Include="ored\marketdata\loader.hpp">
      <Filter>marketdata</Filter>
    </ClInclude>
    <ClInclude Include="ored\marketdata\market.hpp">
      <Filter>marketdata</Filter>
    </ClInclude>
    <ClInclude Include="ored\marketdata\marketdatum.hpp">
      <Filter>marketdata</Filter>
    </ClInclude>
    <ClInclude Include="ored\marketdata\marketdatumparser.hpp">
      <Filter>marketdata</Filter>
    </ClInclude>
    <ClInclude Include="ored\marketdata\marketimpl.hpp">
      <Filter>marketdata</Filter>
    </ClInclude>
    <ClInclude Include="ored\marketdata\swaptionvolcurve.hpp">
      <Filter>marketdata</Filter>
    </ClInclude>
    <ClInclude Include="ored\marketdata\todaysmarket.hpp">
      <Filter>marketdata</Filter>
    </ClInclude>
    <ClInclude Include="ored\marketdata\todaysmarketparameters.hpp">
      <Filter>marketdata</Filter>
    </ClInclude>
    <ClInclude Include="ored\marketdata\yieldcurve.hpp">
      <Filter>marketdata</Filter>
    </ClInclude>
    <ClInclude Include="ored\model\all.hpp">
      <Filter>model</Filter>
    </ClInclude>
    <ClInclude Include="ored\model\crossassetmodelbuilder.hpp">
      <Filter>model</Filter>
    </ClInclude>
    <ClInclude Include="ored\model\crossassetmodeldata.hpp">
      <Filter>model</Filter>
    </ClInclude>
    <ClInclude Include="ored\model\fxbsbuilder.hpp">
      <Filter>model</Filter>
    </ClInclude>
    <ClInclude Include="ored\model\fxbsdata.hpp">
      <Filter>model</Filter>
    </ClInclude>
    <ClInclude Include="ored\model\lgmbuilder.hpp">
      <Filter>model</Filter>
    </ClInclude>
    <ClInclude Include="ored\model\lgmdata.hpp">
      <Filter>model</Filter>
    </ClInclude>
    <ClInclude Include="ored\model\utilities.hpp">
      <Filter>model</Filter>
    </ClInclude>
    <ClInclude Include="ored\utilities\all.hpp">
      <Filter>utilities</Filter>
    </ClInclude>
    <ClInclude Include="ored\utilities\correlationmatrix.hpp">
      <Filter>utilities</Filter>
    </ClInclude>
    <ClInclude Include="ored\utilities\currencycheck.hpp">
      <Filter>utilities</Filter>
    </ClInclude>
    <ClInclude Include="ored\utilities\flowanalysis.hpp">
      <Filter>utilities</Filter>
    </ClInclude>
    <ClInclude Include="ored\utilities\indexparser.hpp">
      <Filter>utilities</Filter>
    </ClInclude>
    <ClInclude Include="ored\utilities\log.hpp">
      <Filter>utilities</Filter>
    </ClInclude>
    <ClInclude Include="ored\utilities\osutils.hpp">
      <Filter>utilities</Filter>
    </ClInclude>
    <ClInclude Include="ored\utilities\parsers.hpp">
      <Filter>utilities</Filter>
    </ClInclude>
    <ClInclude Include="ored\utilities\progressbar.hpp">
      <Filter>utilities</Filter>
    </ClInclude>
    <ClInclude Include="ored\utilities\strike.hpp">
      <Filter>utilities</Filter>
    </ClInclude>
    <ClInclude Include="ored\utilities\xmlutils.hpp">
      <Filter>utilities</Filter>
    </ClInclude>
    <ClInclude Include="ored\portfolio\all.hpp">
      <Filter>portfolio</Filter>
    </ClInclude>
    <ClInclude Include="ored\portfolio\capfloor.hpp">
      <Filter>portfolio</Filter>
    </ClInclude>
    <ClInclude Include="ored\portfolio\enginedata.hpp">
      <Filter>portfolio</Filter>
    </ClInclude>
    <ClInclude Include="ored\portfolio\enginefactory.hpp">
      <Filter>portfolio</Filter>
    </ClInclude>
    <ClInclude Include="ored\portfolio\envelope.hpp">
      <Filter>portfolio</Filter>
    </ClInclude>
    <ClInclude Include="ored\portfolio\fxforward.hpp">
      <Filter>portfolio</Filter>
    </ClInclude>
    <ClInclude Include="ored\portfolio\fxoption.hpp">
      <Filter>portfolio</Filter>
    </ClInclude>
    <ClInclude Include="ored\portfolio\fxswap.hpp">
      <Filter>portfolio</Filter>
    </ClInclude>
    <ClInclude Include="ored\portfolio\instrumentwrapper.hpp">
      <Filter>portfolio</Filter>
    </ClInclude>
    <ClInclude Include="ored\portfolio\legdata.hpp">
      <Filter>portfolio</Filter>
    </ClInclude>
    <ClInclude Include="ored\portfolio\nettingsetdefinition.hpp">
      <Filter>portfolio</Filter>
    </ClInclude>
    <ClInclude Include="ored\portfolio\nettingsetmanager.hpp">
      <Filter>portfolio</Filter>
    </ClInclude>
    <ClInclude Include="ored\portfolio\optiondata.hpp">
      <Filter>portfolio</Filter>
    </ClInclude>
    <ClInclude Include="ored\portfolio\optionwrapper.hpp">
      <Filter>portfolio</Filter>
    </ClInclude>
    <ClInclude Include="ored\portfolio\portfolio.hpp">
      <Filter>portfolio</Filter>
    </ClInclude>
    <ClInclude Include="ored\portfolio\schedule.hpp">
      <Filter>portfolio</Filter>
    </ClInclude>
    <ClInclude Include="ored\portfolio\swap.hpp">
      <Filter>portfolio</Filter>
    </ClInclude>
    <ClInclude Include="ored\portfolio\swaption.hpp">
      <Filter>portfolio</Filter>
    </ClInclude>
    <ClInclude Include="ored\portfolio\trade.hpp">
      <Filter>portfolio</Filter>
    </ClInclude>
    <ClInclude Include="ored\portfolio\tradeactions.hpp">
      <Filter>portfolio</Filter>
    </ClInclude>
    <ClInclude Include="ored\portfolio\tradefactory.hpp">
      <Filter>portfolio</Filter>
    </ClInclude>
    <ClInclude Include="ored\portfolio\builders\all.hpp">
      <Filter>portfolio\builders</Filter>
    </ClInclude>
    <ClInclude Include="ored\portfolio\builders\cachingenginebuilder.hpp">
      <Filter>portfolio\builders</Filter>
    </ClInclude>
    <ClInclude Include="ored\portfolio\builders\capfloor.hpp">
      <Filter>portfolio\builders</Filter>
    </ClInclude>
    <ClInclude Include="ored\portfolio\builders\fxforward.hpp">
      <Filter>portfolio\builders</Filter>
    </ClInclude>
    <ClInclude Include="ored\portfolio\builders\fxoption.hpp">
      <Filter>portfolio\builders</Filter>
    </ClInclude>
    <ClInclude Include="ored\portfolio\builders\swap.hpp">
      <Filter>portfolio\builders</Filter>
    </ClInclude>
    <ClInclude Include="ored\portfolio\builders\swaption.hpp">
      <Filter>portfolio\builders</Filter>
    </ClInclude>
    <ClInclude Include="ored\auto_link.hpp" />
    <ClInclude Include="ored\ored.hpp" />
    <ClInclude Include="ored\portfolio\builders\capfloorediborleg.hpp">
      <Filter>portfolio\builders</Filter>
    </ClInclude>
    <ClInclude Include="ored\version.hpp" />
    <ClInclude Include="ored\utilities\to_string.hpp">
      <Filter>utilities</Filter>
    </ClInclude>
    <ClInclude Include="ored\utilities\vectorutils.hpp">
      <Filter>utilities</Filter>
    </ClInclude>
    <ClInclude Include="ored\utilities\serializationdate.hpp">
      <Filter>utilities</Filter>
    </ClInclude>
    <ClInclude Include="ored\marketdata\securityspread.hpp">
      <Filter>marketdata</Filter>
    </ClInclude>
    <ClInclude Include="ored\marketdata\equitycurve.hpp">
      <Filter>marketdata</Filter>
    </ClInclude>
    <ClInclude Include="ored\marketdata\equityvolcurve.hpp">
      <Filter>marketdata</Filter>
    </ClInclude>
    <ClInclude Include="ored\configuration\equitycurveconfig.hpp">
      <Filter>configuration</Filter>
    </ClInclude>
    <ClInclude Include="ored\configuration\equityvolcurveconfig.hpp">
      <Filter>configuration</Filter>
    </ClInclude>
    <ClInclude Include="ored\portfolio\equityforward.hpp">
      <Filter>portfolio</Filter>
    </ClInclude>
    <ClInclude Include="ored\portfolio\equityoption.hpp">
      <Filter>portfolio</Filter>
    </ClInclude>
    <ClInclude Include="ored\portfolio\builders\equityforward.hpp">
      <Filter>portfolio\builders</Filter>
    </ClInclude>
    <ClInclude Include="ored\portfolio\builders\equityoption.hpp">
      <Filter>portfolio\builders</Filter>
    </ClInclude>
    <ClInclude Include="ored\report\report.hpp">
      <Filter>report</Filter>
    </ClInclude>
    <ClInclude Include="ored\report\inmemoryreport.hpp">
      <Filter>report</Filter>
    </ClInclude>
    <ClInclude Include="ored\report\csvreport.hpp">
      <Filter>report</Filter>
    </ClInclude>
    <ClInclude Include="ored\report\all.hpp">
      <Filter>report</Filter>
    </ClInclude>
    <ClInclude Include="ored\portfolio\bond.hpp">
      <Filter>portfolio</Filter>
    </ClInclude>
    <ClInclude Include="ored\portfolio\builders\bond.hpp">
      <Filter>portfolio\builders</Filter>
    </ClInclude>
    <ClInclude Include="ored\configuration\inflationcapfloorpricesurfaceconfig.hpp">
      <Filter>configuration</Filter>
    </ClInclude>
    <ClInclude Include="ored\configuration\inflationcurveconfig.hpp">
      <Filter>configuration</Filter>
    </ClInclude>
    <ClInclude Include="ored\marketdata\inflationcapfloorpricesurface.hpp">
      <Filter>marketdata</Filter>
    </ClInclude>
    <ClInclude Include="ored\marketdata\inflationcurve.hpp">
      <Filter>marketdata</Filter>
    </ClInclude>
    <ClInclude Include="ored\model\eqbsbuilder.hpp">
      <Filter>model</Filter>
    </ClInclude>
    <ClInclude Include="ored\model\eqbsdata.hpp">
      <Filter>model</Filter>
    </ClInclude>
    <ClInclude Include="ored\marketdata\securityrecoveryrate.hpp">
      <Filter>marketdata</Filter>
    </ClInclude>
    <ClInclude Include="ored\portfolio\builders\cms.hpp">
      <Filter>portfolio\builders</Filter>
    </ClInclude>
    <ClInclude Include="ored\marketdata\basecorrelationcurve.hpp">
      <Filter>marketdata</Filter>
    </ClInclude>
    <ClInclude Include="ored\configuration\basecorrelationcurveconfig.hpp">
      <Filter>configuration</Filter>
    </ClInclude>
    <ClInclude Include="ored\marketdata\cdsvolcurve.hpp">
      <Filter>marketdata</Filter>
    </ClInclude>
    <ClInclude Include="ored\configuration\cdsvolcurveconfig.hpp">
      <Filter>configuration</Filter>
    </ClInclude>
    <ClInclude Include="ored\portfolio\creditdefaultswap.hpp">
      <Filter>portfolio</Filter>
    </ClInclude>
    <ClInclude Include="ored\portfolio\builders\creditdefaultswap.hpp">
      <Filter>portfolio\builders</Filter>
    </ClInclude>
    <ClInclude Include="ored\portfolio\creditdefaultswapdata.hpp">
      <Filter>portfolio</Filter>
    </ClInclude>
    <ClInclude Include="ored\model\modelbuilder.hpp">
      <Filter>model</Filter>
    </ClInclude>
<<<<<<< HEAD
    <ClInclude Include="ored\configuration\curveconfig.hpp">
      <Filter>configuration</Filter>
    </ClInclude>
=======
>>>>>>> 66e2f18a
    <ClInclude Include="ored\utilities\csvfilereader.hpp">
      <Filter>utilities</Filter>
    </ClInclude>
  </ItemGroup>
  <ItemGroup>
    <ClCompile Include="ored\configuration\capfloorvolcurveconfig.cpp">
      <Filter>configuration</Filter>
    </ClCompile>
    <ClCompile Include="ored\configuration\conventions.cpp">
      <Filter>configuration</Filter>
    </ClCompile>
    <ClCompile Include="ored\configuration\curveconfigurations.cpp">
      <Filter>configuration</Filter>
    </ClCompile>
    <ClCompile Include="ored\configuration\defaultcurveconfig.cpp">
      <Filter>configuration</Filter>
    </ClCompile>
    <ClCompile Include="ored\configuration\fxvolcurveconfig.cpp">
      <Filter>configuration</Filter>
    </ClCompile>
    <ClCompile Include="ored\configuration\swaptionvolcurveconfig.cpp">
      <Filter>configuration</Filter>
    </ClCompile>
    <ClCompile Include="ored\configuration\yieldcurveconfig.cpp">
      <Filter>configuration</Filter>
    </ClCompile>
    <ClCompile Include="ored\marketdata\capfloorvolcurve.cpp">
      <Filter>marketdata</Filter>
    </ClCompile>
    <ClCompile Include="ored\marketdata\csvloader.cpp">
      <Filter>marketdata</Filter>
    </ClCompile>
    <ClCompile Include="ored\marketdata\curveloader.cpp">
      <Filter>marketdata</Filter>
    </ClCompile>
    <ClCompile Include="ored\marketdata\curvespec.cpp">
      <Filter>marketdata</Filter>
    </ClCompile>
    <ClCompile Include="ored\marketdata\curvespecparser.cpp">
      <Filter>marketdata</Filter>
    </ClCompile>
    <ClCompile Include="ored\marketdata\defaultcurve.cpp">
      <Filter>marketdata</Filter>
    </ClCompile>
    <ClCompile Include="ored\marketdata\fixings.cpp">
      <Filter>marketdata</Filter>
    </ClCompile>
    <ClCompile Include="ored\marketdata\fxspot.cpp">
      <Filter>marketdata</Filter>
    </ClCompile>
    <ClCompile Include="ored\marketdata\fxtriangulation.cpp">
      <Filter>marketdata</Filter>
    </ClCompile>
    <ClCompile Include="ored\marketdata\fxvolcurve.cpp">
      <Filter>marketdata</Filter>
    </ClCompile>
    <ClCompile Include="ored\marketdata\market.cpp">
      <Filter>marketdata</Filter>
    </ClCompile>
    <ClCompile Include="ored\marketdata\marketdatum.cpp">
      <Filter>marketdata</Filter>
    </ClCompile>
    <ClCompile Include="ored\marketdata\marketdatumparser.cpp">
      <Filter>marketdata</Filter>
    </ClCompile>
    <ClCompile Include="ored\marketdata\marketimpl.cpp">
      <Filter>marketdata</Filter>
    </ClCompile>
    <ClCompile Include="ored\marketdata\swaptionvolcurve.cpp">
      <Filter>marketdata</Filter>
    </ClCompile>
    <ClCompile Include="ored\marketdata\todaysmarket.cpp">
      <Filter>marketdata</Filter>
    </ClCompile>
    <ClCompile Include="ored\marketdata\todaysmarketparameters.cpp">
      <Filter>marketdata</Filter>
    </ClCompile>
    <ClCompile Include="ored\marketdata\yieldcurve.cpp">
      <Filter>marketdata</Filter>
    </ClCompile>
    <ClCompile Include="ored\model\crossassetmodelbuilder.cpp">
      <Filter>model</Filter>
    </ClCompile>
    <ClCompile Include="ored\model\crossassetmodeldata.cpp">
      <Filter>model</Filter>
    </ClCompile>
    <ClCompile Include="ored\model\fxbsbuilder.cpp">
      <Filter>model</Filter>
    </ClCompile>
    <ClCompile Include="ored\model\fxbsdata.cpp">
      <Filter>model</Filter>
    </ClCompile>
    <ClCompile Include="ored\model\lgmbuilder.cpp">
      <Filter>model</Filter>
    </ClCompile>
    <ClCompile Include="ored\model\lgmdata.cpp">
      <Filter>model</Filter>
    </ClCompile>
    <ClCompile Include="ored\model\utilities.cpp">
      <Filter>model</Filter>
    </ClCompile>
    <ClCompile Include="ored\utilities\correlationmatrix.cpp">
      <Filter>utilities</Filter>
    </ClCompile>
    <ClCompile Include="ored\utilities\currencycheck.cpp">
      <Filter>utilities</Filter>
    </ClCompile>
    <ClCompile Include="ored\utilities\flowanalysis.cpp">
      <Filter>utilities</Filter>
    </ClCompile>
    <ClCompile Include="ored\utilities\indexparser.cpp">
      <Filter>utilities</Filter>
    </ClCompile>
    <ClCompile Include="ored\utilities\log.cpp">
      <Filter>utilities</Filter>
    </ClCompile>
    <ClCompile Include="ored\utilities\osutils.cpp">
      <Filter>utilities</Filter>
    </ClCompile>
    <ClCompile Include="ored\utilities\parsers.cpp">
      <Filter>utilities</Filter>
    </ClCompile>
    <ClCompile Include="ored\utilities\progressbar.cpp">
      <Filter>utilities</Filter>
    </ClCompile>
    <ClCompile Include="ored\utilities\strike.cpp">
      <Filter>utilities</Filter>
    </ClCompile>
    <ClCompile Include="ored\utilities\xmlutils.cpp">
      <Filter>utilities</Filter>
    </ClCompile>
    <ClCompile Include="ored\portfolio\capfloor.cpp">
      <Filter>portfolio</Filter>
    </ClCompile>
    <ClCompile Include="ored\portfolio\enginedata.cpp">
      <Filter>portfolio</Filter>
    </ClCompile>
    <ClCompile Include="ored\portfolio\enginefactory.cpp">
      <Filter>portfolio</Filter>
    </ClCompile>
    <ClCompile Include="ored\portfolio\envelope.cpp">
      <Filter>portfolio</Filter>
    </ClCompile>
    <ClCompile Include="ored\portfolio\fxforward.cpp">
      <Filter>portfolio</Filter>
    </ClCompile>
    <ClCompile Include="ored\portfolio\fxoption.cpp">
      <Filter>portfolio</Filter>
    </ClCompile>
    <ClCompile Include="ored\portfolio\fxswap.cpp">
      <Filter>portfolio</Filter>
    </ClCompile>
    <ClCompile Include="ored\portfolio\legdata.cpp">
      <Filter>portfolio</Filter>
    </ClCompile>
    <ClCompile Include="ored\portfolio\nettingsetdefinition.cpp">
      <Filter>portfolio</Filter>
    </ClCompile>
    <ClCompile Include="ored\portfolio\nettingsetmanager.cpp">
      <Filter>portfolio</Filter>
    </ClCompile>
    <ClCompile Include="ored\portfolio\optiondata.cpp">
      <Filter>portfolio</Filter>
    </ClCompile>
    <ClCompile Include="ored\portfolio\optionwrapper.cpp">
      <Filter>portfolio</Filter>
    </ClCompile>
    <ClCompile Include="ored\portfolio\portfolio.cpp">
      <Filter>portfolio</Filter>
    </ClCompile>
    <ClCompile Include="ored\portfolio\schedule.cpp">
      <Filter>portfolio</Filter>
    </ClCompile>
    <ClCompile Include="ored\portfolio\swap.cpp">
      <Filter>portfolio</Filter>
    </ClCompile>
    <ClCompile Include="ored\portfolio\swaption.cpp">
      <Filter>portfolio</Filter>
    </ClCompile>
    <ClCompile Include="ored\portfolio\trade.cpp">
      <Filter>portfolio</Filter>
    </ClCompile>
    <ClCompile Include="ored\portfolio\tradeactions.cpp">
      <Filter>portfolio</Filter>
    </ClCompile>
    <ClCompile Include="ored\portfolio\tradefactory.cpp">
      <Filter>portfolio</Filter>
    </ClCompile>
    <ClCompile Include="ored\portfolio\builders\capfloor.cpp">
      <Filter>portfolio\builders</Filter>
    </ClCompile>
    <ClCompile Include="ored\portfolio\builders\swaption.cpp">
      <Filter>portfolio\builders</Filter>
    </ClCompile>
    <ClCompile Include="ored\portfolio\builders\capfloorediborleg.cpp">
      <Filter>portfolio\builders</Filter>
    </ClCompile>
    <ClCompile Include="ored\utilities\to_string.cpp">
      <Filter>utilities</Filter>
    </ClCompile>
    <ClCompile Include="ored\marketdata\securityspread.cpp">
      <Filter>marketdata</Filter>
    </ClCompile>
    <ClCompile Include="ored\marketdata\equitycurve.cpp">
      <Filter>marketdata</Filter>
    </ClCompile>
    <ClCompile Include="ored\marketdata\equityvolcurve.cpp">
      <Filter>marketdata</Filter>
    </ClCompile>
    <ClCompile Include="ored\configuration\equitycurveconfig.cpp">
      <Filter>configuration</Filter>
    </ClCompile>
    <ClCompile Include="ored\configuration\equityvolcurveconfig.cpp">
      <Filter>configuration</Filter>
    </ClCompile>
    <ClCompile Include="ored\portfolio\equityforward.cpp">
      <Filter>portfolio</Filter>
    </ClCompile>
    <ClCompile Include="ored\portfolio\equityoption.cpp">
      <Filter>portfolio</Filter>
    </ClCompile>
    <ClCompile Include="ored\report\csvreport.cpp">
      <Filter>report</Filter>
    </ClCompile>
    <ClCompile Include="ored\portfolio\bond.cpp">
      <Filter>portfolio</Filter>
    </ClCompile>
    <ClCompile Include="ored\configuration\inflationcapfloorpricesurfaceconfig.cpp">
      <Filter>configuration</Filter>
    </ClCompile>
    <ClCompile Include="ored\configuration\inflationcurveconfig.cpp">
      <Filter>configuration</Filter>
    </ClCompile>
    <ClCompile Include="ored\marketdata\inflationcapfloorpricesurface.cpp">
      <Filter>marketdata</Filter>
    </ClCompile>
    <ClCompile Include="ored\marketdata\inflationcurve.cpp">
      <Filter>marketdata</Filter>
    </ClCompile>
    <ClCompile Include="ored\model\eqbsbuilder.cpp">
      <Filter>model</Filter>
    </ClCompile>
    <ClCompile Include="ored\model\eqbsdata.cpp">
      <Filter>model</Filter>
    </ClCompile>
    <ClCompile Include="ored\marketdata\securityrecoveryrate.cpp">
      <Filter>marketdata</Filter>
    </ClCompile>
    <ClCompile Include="ored\portfolio\builders\cms.cpp">
      <Filter>portfolio\builders</Filter>
    </ClCompile>
    <ClCompile Include="ored\marketdata\basecorrelationcurve.cpp">
      <Filter>marketdata</Filter>
    </ClCompile>
    <ClCompile Include="ored\configuration\basecorrelationcurveconfig.cpp">
      <Filter>configuration</Filter>
    </ClCompile>
    <ClCompile Include="ored\marketdata\cdsvolcurve.cpp">
      <Filter>marketdata</Filter>
    </ClCompile>
    <ClCompile Include="ored\configuration\cdsvolcurveconfig.cpp">
      <Filter>configuration</Filter>
    </ClCompile>
    <ClCompile Include="ored\portfolio\creditdefaultswap.cpp">
      <Filter>portfolio</Filter>
    </ClCompile>
    <ClCompile Include="ored\portfolio\creditdefaultswapdata.cpp">
      <Filter>portfolio</Filter>
    </ClCompile>
    <ClCompile Include="ored\utilities\csvfilereader.cpp">
      <Filter>utilities</Filter>
    </ClCompile>
  </ItemGroup>
</Project><|MERGE_RESOLUTION|>--- conflicted
+++ resolved
@@ -1,4 +1,4 @@
-﻿<?xml version="1.0" encoding="utf-8"?>
+<?xml version="1.0" encoding="utf-8"?>
 <Project ToolsVersion="4.0" xmlns="http://schemas.microsoft.com/developer/msbuild/2003">
   <ItemGroup>
     <Filter Include="configuration">
@@ -357,12 +357,6 @@
     <ClInclude Include="ored\model\modelbuilder.hpp">
       <Filter>model</Filter>
     </ClInclude>
-<<<<<<< HEAD
-    <ClInclude Include="ored\configuration\curveconfig.hpp">
-      <Filter>configuration</Filter>
-    </ClInclude>
-=======
->>>>>>> 66e2f18a
     <ClInclude Include="ored\utilities\csvfilereader.hpp">
       <Filter>utilities</Filter>
     </ClInclude>
