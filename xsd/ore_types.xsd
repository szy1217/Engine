--- conflicted
+++ resolved
@@ -824,7 +824,6 @@
     </xs:restriction>
   </xs:simpleType>
 
-<<<<<<< HEAD
   <xs:simpleType name="averageType">
     <xs:restriction base="xs:string">
       <xs:enumeration value="Arithmetic"/>
@@ -844,7 +843,8 @@
        <xs:element type="averageType" name="AverageType"/>
        <xs:element type="asianType" name="AsianType"/>
     </xs:all>
-=======
+  </xs:complexType>
+
   <xs:complexType name="premiumData">
     <xs:sequence>
       <xs:element name="Premium" minOccurs="0" maxOccurs="unbounded">
@@ -857,7 +857,6 @@
         </xs:complexType>
       </xs:element>
     </xs:sequence>
->>>>>>> 60cab07c
   </xs:complexType>
 
 </xs:schema>