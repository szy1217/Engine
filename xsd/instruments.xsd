--- conflicted
+++ resolved
@@ -35,16 +35,11 @@
       <xs:element type="equityForwardData" name="EquityForwardData"/>
       <xs:element type="commodityForwardData" name="CommodityForwardData"/>
       <xs:element type="bondData" name="BondData"/>
-<<<<<<< HEAD
       <xs:element type="forwardBondData" name="ForwardBondData"/>
-      <xs:element type="bondTRSData" name="BondTRSData"/>
-=======
->>>>>>> 287cffb6
       <xs:element type="creditDefaultSwapData" name="CreditDefaultSwapData"/>
       <xs:element type="commodityOptionData" name="CommodityOptionData"/>
     </xs:choice>
   </xs:group>
-
 
   <xs:complexType name="envelope">
     <xs:all>
@@ -159,27 +154,6 @@
       <xs:element type="xs:string" name="ForwardMaturityDate" maxOccurs="1" minOccurs="1"/>
       <xs:element type="xs:string" name="Amount" maxOccurs="1" minOccurs="1"/>
       <xs:element type="xs:string" name="SettlementDirty" maxOccurs="1" minOccurs="1"/>
-    </xs:sequence>
-  </xs:complexType>
-
-  <xs:complexType name="bondTRSData">
-    <xs:sequence>
-      <xs:element type="bondData" name="BondData" maxOccurs="1" minOccurs="1"/>
-      <xs:element type="totalReturnData" name="TotalReturnData" maxOccurs="1" minOccurs="1"/>
-      <xs:element type="fundingData" name="FundingData" maxOccurs="1" minOccurs="1"/>
-    </xs:sequence>
-  </xs:complexType>
-
-  <xs:complexType name="fundingData">
-    <xs:sequence>
-      <xs:element type="legData" name="LegData" maxOccurs="1" minOccurs="1"/>
-    </xs:sequence>
-  </xs:complexType>
-
-  <xs:complexType name="totalReturnData">
-    <xs:sequence>
-      <xs:element type="xs:string" name="Payer" maxOccurs="1" minOccurs="1"/>
-      <xs:element type="scheduleData" name="ScheduleData" maxOccurs="1" minOccurs="1"/>
     </xs:sequence>
   </xs:complexType>
 
@@ -558,7 +532,6 @@
       <xs:enumeration value="CommodityOption"/>
       <xs:enumeration value="Bond"/>
       <xs:enumeration value="ForwardBond"/>
-      <xs:enumeration value="BondTRS"/>
       <xs:enumeration value="CreditDefaultSwap"/>
       <xs:enumeration value="CMS"/>
       <xs:enumeration value="CPICapFloor"/>
