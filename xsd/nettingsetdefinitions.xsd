<xs:schema attributeFormDefault="unqualified" elementFormDefault="qualified" xmlns:xs="http://www.w3.org/2001/XMLSchema">

  <xs:element type="nettingsetdefinitions" name="NettingSetDefinitions"/>

  <xs:complexType name="nettingsetdefinitions">
    <xs:sequence>
      <xs:element name="NettingSet" maxOccurs="unbounded" minOccurs="0">
        <xs:complexType>
          <xs:all>
            <xs:element type="xs:string" name="NettingSetId" minOccurs="1"/>
            <xs:element type="xs:string" name="Counterparty" minOccurs="1"/>
            <xs:element type="xs:boolean" name="ActiveCSAFlag" minOccurs="1"/>
            <xs:element name="CSADetails">
              <xs:complexType mixed="true">
                <xs:all>
                  <xs:element type="csaType" name="Bilateral" minOccurs="0"/>
                  <xs:element type="currencyCode" name="CSACurrency" minOccurs="0"/>
                  <xs:element type="xs:string" name="Index" minOccurs="0"/>
                  <xs:element type="non-negative-decimal" name="ThresholdPay" minOccurs="0"/>
                  <xs:element type="non-negative-decimal" name="ThresholdReceive" minOccurs="0"/>
                  <xs:element type="non-negative-decimal" name="MinimumTransferAmountPay" minOccurs="0"/>
                  <xs:element type="non-negative-decimal" name="MinimumTransferAmountReceive" minOccurs="0"/>
                  <xs:element name="IndependentAmount" minOccurs="0">
                    <xs:complexType>
                      <xs:all>
                        <xs:element type="xs:decimal" name="IndependentAmountHeld"/>
                        <xs:element type="independentAmountType" name="IndependentAmountType"/>
                      </xs:all>
                    </xs:complexType>
                  </xs:element>
                  <xs:element name="MarginingFrequency" minOccurs="0">
                    <xs:complexType>
                      <xs:all>
                        <xs:element type="xs:string" name="CallFrequency"/>
                        <xs:element type="xs:string" name="PostFrequency"/>
                      </xs:all>
                    </xs:complexType>
                  </xs:element>
                  <xs:element type="xs:string" name="MarginPeriodOfRisk" minOccurs="0"/>
                  <xs:element type="xs:decimal" name="CollateralCompoundingSpreadReceive" minOccurs="0"/>
                  <xs:element type="xs:decimal" name="CollateralCompoundingSpreadPay" minOccurs="0"/>
                  <xs:element name="EligibleCollaterals" minOccurs="0">
                    <xs:complexType>
                      <xs:all>
                        <xs:element name="Currencies">
                          <xs:complexType>
                            <xs:sequence>
                              <xs:element type="currencyCode" name="Currency" maxOccurs="unbounded" minOccurs="0"/>
                            </xs:sequence>
                          </xs:complexType>
                        </xs:element>
                      </xs:all>
                    </xs:complexType>
                  </xs:element>
                </xs:all>
              </xs:complexType>
            </xs:element>
<<<<<<< HEAD
          </xs:all>
=======
            <xs:element type="xs:decimal" name="RiskWeight" maxOccurs="1" minOccurs="0"/>
          </xs:sequence>
>>>>>>> 923ebf6d
        </xs:complexType>
      </xs:element>
    </xs:sequence>
  </xs:complexType>

  <xs:simpleType name="csaType">
    <xs:restriction base="xs:string">
      <xs:enumeration value="Bilateral"/>
      <xs:enumeration value="CallOnly"/>
      <xs:enumeration value="PostOnly"/>
    </xs:restriction>
  </xs:simpleType>

  <xs:simpleType name="independentAmountType">
    <xs:restriction base="xs:string">
      <xs:enumeration value="FIXED"/>
    </xs:restriction>
  </xs:simpleType>

</xs:schema><|MERGE_RESOLUTION|>--- conflicted
+++ resolved
@@ -55,12 +55,8 @@
                 </xs:all>
               </xs:complexType>
             </xs:element>
-<<<<<<< HEAD
+            <xs:element type="xs:decimal" name="RiskWeight" maxOccurs="1" minOccurs="0"/>
           </xs:all>
-=======
-            <xs:element type="xs:decimal" name="RiskWeight" maxOccurs="1" minOccurs="0"/>
-          </xs:sequence>
->>>>>>> 923ebf6d
         </xs:complexType>
       </xs:element>
     </xs:sequence>
