--- conflicted
+++ resolved
@@ -395,7 +395,6 @@
     simMarketData->simulateSurvivalProbabilities() = true;
     simMarketData->securities() = {"Bond1"};
 
-<<<<<<< HEAD
     simMarketData->equityNames() = { "SP5", "Lufthansa" };
     simMarketData->setEquityDividendTenors("SP5", { 6 * Months, 1 * Years, 2 * Years });
     simMarketData->setEquityDividendTenors("Lufthansa", { 6 * Months, 1 * Years, 2 * Years });
@@ -403,11 +402,6 @@
                                             5 * Years, 7 * Years, 10 * Years, 15 * Years, 20 * Years, 30 * Years });
     simMarketData->setEquityForecastTenors("Lufthansa", {1 * Months, 6 * Months, 1 * Years, 2 * Years, 3 * Years, 
                                         4 * Years, 5 * Years, 7 * Years, 10 * Years, 15 * Years, 20 * Years, 30 * Years});
-=======
-    simMarketData->equityNames() = {"SP5", "Lufthansa"};
-    simMarketData->setEquityTenors("SP5", {6 * Months, 1 * Years, 2 * Years});
-    simMarketData->setEquityTenors("Lufthansa", {6 * Months, 1 * Years, 2 * Years});
->>>>>>> 982c0aa1
 
     simMarketData->simulateEquityVols() = true;
     simMarketData->equityVolDecayMode() = "ForwardVariance";
@@ -671,17 +665,14 @@
     sensiData->equityVolShiftData()["SP5"] = eqvsData;
     sensiData->equityVolShiftData()["Lufthansa"] = eqvsData;
 
-<<<<<<< HEAD
     sensiData->equityForecastCurveNames() = { "SP5", "Lufthansa" };
     sensiData->equityForecastCurveShiftData()["SP5"] = cvsData;
     sensiData->equityForecastCurveShiftData()["Lufthansa"] = cvsData;
-=======
     sensiData->zeroInflationIndices() = { "UKRPI" };
     sensiData->zeroInflationCurveShiftData()["UKRPI"] = zinfData;
 
     sensiData->yoyInflationIndices() = { "UKRPI" };
     sensiData->yoyInflationCurveShiftData()["UKRPI"] = zinfData;
->>>>>>> 982c0aa1
 
     return sensiData;
 }
