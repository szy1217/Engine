--- conflicted
+++ resolved
@@ -46,173 +46,7 @@
 */
 class TestMarket : public ore::data::MarketImpl {
 public:
-<<<<<<< HEAD
-    TestMarket(Date asof) {
-        asof_ = asof;
-
-        // add conventions
-        boost::shared_ptr<ore::data::Convention> swapIndexEURConv(
-            new ore::data::SwapIndexConvention("EUR-CMS-2Y", "EUR-6M-SWAP-CONVENTIONS"));
-        boost::shared_ptr<ore::data::Convention> swapIndexEURLongConv(
-            new ore::data::SwapIndexConvention("EUR-CMS-30Y", "EUR-6M-SWAP-CONVENTIONS"));
-        boost::shared_ptr<ore::data::Convention> swapIndexUSDConv(
-            new ore::data::SwapIndexConvention("USD-CMS-2Y", "USD-3M-SWAP-CONVENTIONS"));
-        boost::shared_ptr<ore::data::Convention> swapIndexUSDLongConv(
-            new ore::data::SwapIndexConvention("USD-CMS-30Y", "USD-3M-SWAP-CONVENTIONS"));
-        boost::shared_ptr<ore::data::Convention> swapIndexGBPConv(
-            new ore::data::SwapIndexConvention("GBP-CMS-2Y", "GBP-3M-SWAP-CONVENTIONS"));
-        boost::shared_ptr<ore::data::Convention> swapIndexGBPLongConv(
-            new ore::data::SwapIndexConvention("GBP-CMS-30Y", "GBP-6M-SWAP-CONVENTIONS"));
-        boost::shared_ptr<ore::data::Convention> swapIndexCHFConv(
-            new ore::data::SwapIndexConvention("CHF-CMS-2Y", "CHF-3M-SWAP-CONVENTIONS"));
-        boost::shared_ptr<ore::data::Convention> swapIndexCHFLongConv(
-            new ore::data::SwapIndexConvention("CHF-CMS-30Y", "CHF-6M-SWAP-CONVENTIONS"));
-        boost::shared_ptr<ore::data::Convention> swapIndexJPYConv(
-            new ore::data::SwapIndexConvention("JPY-CMS-2Y", "JPY-LIBOR-6M-SWAP-CONVENTIONS"));
-        boost::shared_ptr<ore::data::Convention> swapIndexJPYLongConv(
-            new ore::data::SwapIndexConvention("JPY-CMS-30Y", "JPY-LIBOR-6M-SWAP-CONVENTIONS"));
-
-        conventions_.add(swapIndexEURConv);
-        conventions_.add(swapIndexEURLongConv);
-        conventions_.add(swapIndexUSDConv);
-        conventions_.add(swapIndexUSDLongConv);
-        conventions_.add(swapIndexGBPConv);
-        conventions_.add(swapIndexGBPLongConv);
-        conventions_.add(swapIndexCHFConv);
-        conventions_.add(swapIndexCHFLongConv);
-        conventions_.add(swapIndexJPYConv);
-        conventions_.add(swapIndexJPYLongConv);
-
-        boost::shared_ptr<ore::data::Convention> swapEURConv(new ore::data::IRSwapConvention(
-            "EUR-6M-SWAP-CONVENTIONS", "TARGET", "Annual", "MF", "30/360", "EUR-EURIBOR-6M"));
-        boost::shared_ptr<ore::data::Convention> swapUSDConv(new ore::data::IRSwapConvention(
-            "USD-3M-SWAP-CONVENTIONS", "US", "Semiannual", "MF", "30/360", "USD-LIBOR-3M"));
-        boost::shared_ptr<ore::data::Convention> swapGBPConv(new ore::data::IRSwapConvention(
-            "GBP-3M-SWAP-CONVENTIONS", "UK", "Semiannual", "MF", "A365", "GBP-LIBOR-3M"));
-        boost::shared_ptr<ore::data::Convention> swapGBPLongConv(new ore::data::IRSwapConvention(
-            "GBP-6M-SWAP-CONVENTIONS", "UK", "Semiannual", "MF", "A365", "GBP-LIBOR-6M"));
-        boost::shared_ptr<ore::data::Convention> swapCHFConv(new ore::data::IRSwapConvention(
-            "CHF-3M-SWAP-CONVENTIONS", "ZUB", "Annual", "MF", "30/360", "CHF-LIBOR-3M"));
-        boost::shared_ptr<ore::data::Convention> swapCHFLongConv(new ore::data::IRSwapConvention(
-            "CHF-6M-SWAP-CONVENTIONS", "ZUB", "Annual", "MF", "30/360", "CHF-LIBOR-6M"));
-        boost::shared_ptr<ore::data::Convention> swapJPYConv(new ore::data::IRSwapConvention(
-            "JPY-LIBOR-6M-SWAP-CONVENTIONS", "JP", "Semiannual", "MF", "A365", "JPY-LIBOR-6M"));
-
-        conventions_.add(swapEURConv);
-        conventions_.add(swapUSDConv);
-        conventions_.add(swapGBPConv);
-        conventions_.add(swapGBPLongConv);
-        conventions_.add(swapCHFConv);
-        conventions_.add(swapCHFLongConv);
-        conventions_.add(swapJPYConv);
-
-        // build discount
-        yieldCurves_[make_tuple(Market::defaultConfiguration, YieldCurveType::Discount, "EUR")] = flatRateYts(0.02);
-        yieldCurves_[make_tuple(Market::defaultConfiguration, YieldCurveType::Discount, "USD")] = flatRateYts(0.03);
-        yieldCurves_[make_tuple(Market::defaultConfiguration, YieldCurveType::Discount, "GBP")] = flatRateYts(0.04);
-        yieldCurves_[make_tuple(Market::defaultConfiguration, YieldCurveType::Discount, "CHF")] = flatRateYts(0.01);
-        yieldCurves_[make_tuple(Market::defaultConfiguration, YieldCurveType::Discount, "JPY")] = flatRateYts(0.005);
-
-        // build ibor indices
-        vector<pair<string, Real>> indexData = {
-            {"EUR-EONIA", 0.01},    {"EUR-EURIBOR-6M", 0.02}, {"USD-FedFunds", 0.01}, {"USD-LIBOR-3M", 0.03},
-            {"USD-LIBOR-6M", 0.05}, {"GBP-SONIA", 0.01},      {"GBP-LIBOR-3M", 0.03}, {"GBP-LIBOR-6M", 0.04},
-            {"CHF-LIBOR-3M", 0.01}, {"CHF-LIBOR-6M", 0.02},   {"JPY-LIBOR-6M", 0.01}};
-        for (auto id : indexData) {
-            Handle<IborIndex> h(parseIborIndex(id.first, flatRateYts(id.second)));
-            iborIndices_[make_pair(Market::defaultConfiguration, id.first)] = h;
-
-            // set up dummy fixings for the past 400 days
-            for (Date d = asof - 400; d < asof; d++) {
-                if (h->isValidFixingDate(d))
-                    h->addFixing(d, 0.01);
-            }
-        }
-
-        // swap index
-        addSwapIndex("EUR-CMS-2Y", "EUR-EONIA", Market::defaultConfiguration);
-        addSwapIndex("EUR-CMS-30Y", "EUR-EONIA", Market::defaultConfiguration);
-        addSwapIndex("USD-CMS-2Y", "USD-FedFunds", Market::defaultConfiguration);
-        addSwapIndex("USD-CMS-30Y", "USD-FedFunds", Market::defaultConfiguration);
-        addSwapIndex("GBP-CMS-2Y", "GBP-SONIA", Market::defaultConfiguration);
-        addSwapIndex("GBP-CMS-30Y", "GBP-SONIA", Market::defaultConfiguration);
-        addSwapIndex("CHF-CMS-2Y", "CHF-LIBOR-6M", Market::defaultConfiguration);
-        addSwapIndex("CHF-CMS-30Y", "CHF-LIBOR-6M", Market::defaultConfiguration);
-        addSwapIndex("JPY-CMS-2Y", "JPY-LIBOR-6M", Market::defaultConfiguration);
-        addSwapIndex("JPY-CMS-30Y", "JPY-LIBOR-6M", Market::defaultConfiguration);
-
-        // add fx rates
-        fxSpots_[Market::defaultConfiguration].addQuote("EURUSD", Handle<Quote>(boost::make_shared<SimpleQuote>(1.2)));
-        fxSpots_[Market::defaultConfiguration].addQuote("EURGBP", Handle<Quote>(boost::make_shared<SimpleQuote>(0.8)));
-        fxSpots_[Market::defaultConfiguration].addQuote("EURCHF", Handle<Quote>(boost::make_shared<SimpleQuote>(1.0)));
-        fxSpots_[Market::defaultConfiguration].addQuote("EURJPY",
-                                                        Handle<Quote>(boost::make_shared<SimpleQuote>(128.0)));
-
-        // build fx vols
-        fxVols_[make_pair(Market::defaultConfiguration, "EURUSD")] = flatRateFxv(0.12);
-        fxVols_[make_pair(Market::defaultConfiguration, "EURGBP")] = flatRateFxv(0.15);
-        fxVols_[make_pair(Market::defaultConfiguration, "EURCHF")] = flatRateFxv(0.15);
-        fxVols_[make_pair(Market::defaultConfiguration, "EURJPY")] = flatRateFxv(0.15);
-        fxVols_[make_pair(Market::defaultConfiguration, "GBPCHF")] = flatRateFxv(0.15);
-
-        // Add Equity Spots
-        equitySpots_[make_pair(Market::defaultConfiguration, "SP5")] =
-            Handle<Quote>(boost::make_shared<SimpleQuote>(2147.56));
-        equitySpots_[make_pair(Market::defaultConfiguration, "Lufthansa")] =
-            Handle<Quote>(boost::make_shared<SimpleQuote>(12.75));
-
-        equityVols_[make_pair(Market::defaultConfiguration, "SP5")] = flatRateFxv(0.2514);
-        equityVols_[make_pair(Market::defaultConfiguration, "Lufthansa")] = flatRateFxv(0.30);
-
-        yieldCurves_[make_tuple(Market::defaultConfiguration, YieldCurveType::EquityDividend, "SP5")] = flatRateDiv(0.01);
-        yieldCurves_[make_tuple(Market::defaultConfiguration, YieldCurveType::EquityDividend, "Lufthansa")] = flatRateDiv(0.0);
-
-        yieldCurves_[make_tuple(Market::defaultConfiguration, YieldCurveType::EquityForecast, "SP5")] = flatRateYts(0.03);
-        yieldCurves_[make_tuple(Market::defaultConfiguration, YieldCurveType::EquityForecast, "Lufthansa")] = flatRateYts(0.02);
-        // build swaption vols
-        swaptionCurves_[make_pair(Market::defaultConfiguration, "EUR")] = flatRateSvs(0.20);
-        swaptionCurves_[make_pair(Market::defaultConfiguration, "USD")] = flatRateSvs(0.30);
-        swaptionCurves_[make_pair(Market::defaultConfiguration, "GBP")] = flatRateSvs(0.25);
-        swaptionCurves_[make_pair(Market::defaultConfiguration, "CHF")] = flatRateSvs(0.25);
-        swaptionCurves_[make_pair(Market::defaultConfiguration, "JPY")] = flatRateSvs(0.25);
-        swaptionIndexBases_[make_pair(Market::defaultConfiguration, "EUR")] =
-            std::make_pair("EUR-CMS-2Y", "EUR-CMS-30Y");
-        swaptionIndexBases_[make_pair(Market::defaultConfiguration, "USD")] =
-            std::make_pair("USD-CMS-2Y", "USD-CMS-30Y");
-        swaptionIndexBases_[make_pair(Market::defaultConfiguration, "GBP")] =
-            std::make_pair("GBP-CMS-2Y", "GBP-CMS-30Y");
-        swaptionIndexBases_[make_pair(Market::defaultConfiguration, "CHF")] =
-            std::make_pair("CHF-CMS-2Y", "CHF-CMS-30Y");
-        swaptionIndexBases_[make_pair(Market::defaultConfiguration, "JPY")] =
-            std::make_pair("JPY-CMS-2Y", "JPY-CMS-30Y");
-
-        // build cap/floor vol structures
-        capFloorCurves_[make_pair(Market::defaultConfiguration, "EUR")] = flatRateCvs(0.0050, Normal);
-        capFloorCurves_[make_pair(Market::defaultConfiguration, "USD")] = flatRateCvs(0.0060, Normal);
-        capFloorCurves_[make_pair(Market::defaultConfiguration, "GBP")] = flatRateCvs(0.0055, Normal);
-        capFloorCurves_[make_pair(Market::defaultConfiguration, "CHF")] = flatRateCvs(0.0045, Normal);
-        capFloorCurves_[make_pair(Market::defaultConfiguration, "JPY")] = flatRateCvs(0.0040, Normal);
-
-        // build default curves
-        defaultCurves_[make_pair(Market::defaultConfiguration, "dc")] = flatRateDcs(0.1);
-        defaultCurves_[make_pair(Market::defaultConfiguration, "dc2")] = flatRateDcs(0.2);
-        defaultCurves_[make_pair(Market::defaultConfiguration, "BondIssuer1")] = flatRateDcs(0.0);
-
-        recoveryRates_[make_pair(Market::defaultConfiguration, "dc")] =
-            Handle<Quote>(boost::make_shared<SimpleQuote>(0.4));
-        recoveryRates_[make_pair(Market::defaultConfiguration, "dc2")] =
-            Handle<Quote>(boost::make_shared<SimpleQuote>(0.4));
-        recoveryRates_[make_pair(Market::defaultConfiguration, "BondIssuer1")] =
-            Handle<Quote>(boost::make_shared<SimpleQuote>(0.0));
-
-        yieldCurves_[make_tuple(Market::defaultConfiguration, YieldCurveType::Yield, "BondCurve1")] = flatRateYts(0.05);
-
-        securitySpreads_[make_pair(Market::defaultConfiguration, "Bond1")] =
-            Handle<Quote>(boost::make_shared<SimpleQuote>(0.0));
-    }
-=======
     TestMarket(Date asof);
->>>>>>> 60d25784
 
 private:
     Handle<YieldTermStructure> flatRateYts(Real forward) {
