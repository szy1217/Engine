--- conflicted
+++ resolved
@@ -198,26 +198,16 @@
     boost::shared_ptr<ore::data::Market> initMarket_;
     const std::string configuration_;
     std::vector<RiskFactorKey> discountCurveKeys_, indexCurveKeys_, yieldCurveKeys_, fxKeys_, swaptionVolKeys_,
-<<<<<<< HEAD
-        fxVolKeys_, optionletVolKeys_, survivalProbabilityKeys_, cdsVolKeys_;
-    std::map<RiskFactorKey, Real> discountCurveCache_, indexCurveCache_, yieldCurveCache_, fxCache_, swaptionVolCache_,
-        fxVolCache_, optionletVolCache_, survivalProbabilityCache_, cdsVolCache_;
-=======
         fxVolKeys_, optionletVolKeys_, survivalProbabilityKeys_, cdsVolKeys_, equityKeys_, equityVolKeys_;
     std::map<RiskFactorKey, Real> discountCurveCache_, indexCurveCache_, yieldCurveCache_, fxCache_, swaptionVolCache_,
         fxVolCache_, optionletVolCache_, survivalProbabilityCache_, cdsVolCache_, equityCache_, equityVolCache_;
->>>>>>> 31b81f6b
     Real numeraireCache_;
     std::vector<boost::shared_ptr<Scenario>> scenarios_;
     boost::shared_ptr<Scenario> baseScenario_;
     Size counter_;
 
     vector<string> discountCurrencies_, indexNames_, yieldCurveNames_, fxCcyPairs_, fxVolCcyPairs_,
-<<<<<<< HEAD
-        swaptionVolCurrencies_, capFloorVolCurrencies_, crNames_, infIndexNames_, cdsVolNames_;
-=======
         swaptionVolCurrencies_, capFloorVolCurrencies_, crNames_, infIndexNames_, cdsVolNames_, equityNames_, equityVolNames_;
->>>>>>> 31b81f6b
 
     std::vector<ScenarioDescription> scenarioDescriptions_;
 
