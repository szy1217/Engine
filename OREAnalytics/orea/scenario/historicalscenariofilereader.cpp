/*
 Copyright (C) 2018 Quaternion Risk Management Ltd
 All rights reserved.

 This file is part of ORE, a free-software/open-source library
 for transparent pricing and risk analysis - http://opensourcerisk.org

 ORE is free software: you can redistribute it and/or modify it
 under the terms of the Modified BSD License.  You should have received a
 copy of the license along with this program.
 The license is also available online at <http://opensourcerisk.org>

 This program is distributed on the basis that it will form a useful
 contribution to risk analytics and model standardisation, but WITHOUT
 ANY WARRANTY; without even the implied warranty of MERCHANTABILITY or
 FITNESS FOR A PARTICULAR PURPOSE. See the license for more details.
*/

#include <orea/scenario/historicalscenariofilereader.hpp>

#include <ored/utilities/log.hpp>
#include <ored/utilities/parsers.hpp>
#include <ql/errors.hpp>

using ore::data::CSVFileReader;
using ore::data::parseDate;
using ore::data::parseReal;
using std::string;
using namespace QuantLib;

namespace ore {
namespace analytics {

HistoricalScenarioFileReader::HistoricalScenarioFileReader(const string& fileName,
                                                           const QuantLib::ext::shared_ptr<ScenarioFactory>& scenarioFactory)
    : scenarioFactory_(scenarioFactory), file_(fileName, true), finished_(false) {

    // Do some checks
    QL_REQUIRE(file_.fields().size() >= 4, "Need at least 4 columns in the file " << fileName);
    QL_REQUIRE(file_.fields()[0] == "Date", "First column must be 'Date' in the file " << fileName);
    QL_REQUIRE(file_.fields()[1] == "Scenario", "Second column should be 'Scenario' in the file " << fileName);
    QL_REQUIRE(file_.fields()[2] == "Numeraire", "Third column should be 'Numeraire' in the file " << fileName);

    // Populate the risk factor keys vector
    keys_.reserve(file_.fields().size() - 3);
    for (Size k = 3; k < file_.fields().size(); ++k) {
        keys_.push_back(parseRiskFactorKey(file_.fields()[k]));
    }
}

HistoricalScenarioFileReader::~HistoricalScenarioFileReader() {
    // Close the file
    file_.close();
    LOG("The file has been closed");
}

bool HistoricalScenarioFileReader::next() {
    finished_ = file_.next() ? false : true;
    return !finished_;
}

Date HistoricalScenarioFileReader::date() const {
    if (finished_) {
        return Null<Date>();
    } else {
        return parseDate(file_.get("Date"));
    }
}

QuantLib::ext::shared_ptr<ore::analytics::Scenario> HistoricalScenarioFileReader::scenario() const {
    if (finished_) {
        return nullptr;
    } else {
        Date date = parseDate(file_.get("Date"));
        Real numeraire = parseReal(file_.get("Numeraire"));
        TLOG("Creating scenario for date " << io::iso_date(date));
<<<<<<< HEAD
        boost::shared_ptr<Scenario> scenario = scenarioFactory_->buildScenario(date, "", numeraire);
=======
        QuantLib::ext::shared_ptr<Scenario> scenario = scenarioFactory_->buildScenario(date, "", numeraire);
>>>>>>> 29782b33
        Real value;
        for (Size k = 0; k < keys_.size(); ++k) {
            if (ore::data::tryParseReal(file_.get(k + 3), value))
                scenario->add(keys_[k], value);
        }
        return scenario;
    }
}

} // namespace analytics
} // namespace ore<|MERGE_RESOLUTION|>--- conflicted
+++ resolved
@@ -74,11 +74,7 @@
         Date date = parseDate(file_.get("Date"));
         Real numeraire = parseReal(file_.get("Numeraire"));
         TLOG("Creating scenario for date " << io::iso_date(date));
-<<<<<<< HEAD
-        boost::shared_ptr<Scenario> scenario = scenarioFactory_->buildScenario(date, "", numeraire);
-=======
         QuantLib::ext::shared_ptr<Scenario> scenario = scenarioFactory_->buildScenario(date, "", numeraire);
->>>>>>> 29782b33
         Real value;
         for (Size k = 0; k < keys_.size(); ++k) {
             if (ore::data::tryParseReal(file_.get(k + 3), value))
