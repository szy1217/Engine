/*
 Copyright (C) 2016 Quaternion Risk Management Ltd
 All rights reserved.

 This file is part of ORE, a free-software/open-source library
 for transparent pricing and risk analysis - http://opensourcerisk.org

 ORE is free software: you can redistribute it and/or modify it
 under the terms of the Modified BSD License.  You should have received a
 copy of the license along with this program.
 The license is also available online at <http://opensourcerisk.org>

 This program is distributed on the basis that it will form a useful
 contribution to risk analytics and model standardisation, but WITHOUT
 ANY WARRANTY; without even the implied warranty of MERCHANTABILITY or
 FITNESS FOR A PARTICULAR PURPOSE. See the license for more details.
*/

/*! \file scenario/scenariowriter.hpp
    \brief ScenarioWriter class
    \ingroup scenario
*/

#pragma once

#include <orea/scenario/scenario.hpp>
#include <orea/scenario/scenariogenerator.hpp>
#include <ored/report/report.hpp>

namespace ore {
namespace analytics {

//! Class for writing scenarios to file.
class ScenarioWriter : public ScenarioGenerator {
public:
    //! Constructor
<<<<<<< HEAD
    ScenarioWriter(const boost::shared_ptr<ScenarioGenerator>& src, const std::string& filename, const char sep = ',',
=======
    ScenarioWriter(const QuantLib::ext::shared_ptr<ScenarioGenerator>& src, const std::string& filename, const char sep = ',',
>>>>>>> 29782b33
                   const string& filemode = "w+", const std::vector<RiskFactorKey>& headerKeys = {});

    //! Constructor to write single scenarios
    ScenarioWriter(const std::string& filename, const char sep = ',', const string& filemode = "w+",
                   const std::vector<RiskFactorKey>& headerKeys = {});

    //! Constructor to write into an in-memory report for later io
<<<<<<< HEAD
    ScenarioWriter(const boost::shared_ptr<ScenarioGenerator>& src, boost::shared_ptr<ore::data::Report> report,
=======
    ScenarioWriter(const QuantLib::ext::shared_ptr<ScenarioGenerator>& src, QuantLib::ext::shared_ptr<ore::data::Report> report,
>>>>>>> 29782b33
                   const std::vector<RiskFactorKey>& headerKeys = {});

    //! Destructor
    virtual ~ScenarioWriter();

    //! Return the next scenario for the given date.
    virtual QuantLib::ext::shared_ptr<Scenario> next(const Date& d) override;

    //! Write a single scenario
<<<<<<< HEAD
    void writeScenario(const boost::shared_ptr<Scenario>& s, const bool writeHeader);
=======
    void writeScenario(const QuantLib::ext::shared_ptr<Scenario>& s, const bool writeHeader);
>>>>>>> 29782b33

    //! Reset the generator so calls to next() return the first scenario.
    virtual void reset() override;

    //! Close the file if it is open, not normally needed by client code
    void close();

private:
    void open(const std::string& filename, const std::string& filemode = "w+");

    QuantLib::ext::shared_ptr<ScenarioGenerator> src_;
    std::vector<RiskFactorKey> keys_;
<<<<<<< HEAD
    boost::shared_ptr<ore::data::Report> report_;
=======
    QuantLib::ext::shared_ptr<ore::data::Report> report_;
>>>>>>> 29782b33
    FILE* fp_;
    Date firstDate_;
    Size i_;
    const char sep_ = ',';
    std::vector<RiskFactorKey> headerKeys_;
};
} // namespace analytics
} // namespace ore<|MERGE_RESOLUTION|>--- conflicted
+++ resolved
@@ -34,11 +34,7 @@
 class ScenarioWriter : public ScenarioGenerator {
 public:
     //! Constructor
-<<<<<<< HEAD
-    ScenarioWriter(const boost::shared_ptr<ScenarioGenerator>& src, const std::string& filename, const char sep = ',',
-=======
     ScenarioWriter(const QuantLib::ext::shared_ptr<ScenarioGenerator>& src, const std::string& filename, const char sep = ',',
->>>>>>> 29782b33
                    const string& filemode = "w+", const std::vector<RiskFactorKey>& headerKeys = {});
 
     //! Constructor to write single scenarios
@@ -46,11 +42,7 @@
                    const std::vector<RiskFactorKey>& headerKeys = {});
 
     //! Constructor to write into an in-memory report for later io
-<<<<<<< HEAD
-    ScenarioWriter(const boost::shared_ptr<ScenarioGenerator>& src, boost::shared_ptr<ore::data::Report> report,
-=======
     ScenarioWriter(const QuantLib::ext::shared_ptr<ScenarioGenerator>& src, QuantLib::ext::shared_ptr<ore::data::Report> report,
->>>>>>> 29782b33
                    const std::vector<RiskFactorKey>& headerKeys = {});
 
     //! Destructor
@@ -60,11 +52,7 @@
     virtual QuantLib::ext::shared_ptr<Scenario> next(const Date& d) override;
 
     //! Write a single scenario
-<<<<<<< HEAD
-    void writeScenario(const boost::shared_ptr<Scenario>& s, const bool writeHeader);
-=======
     void writeScenario(const QuantLib::ext::shared_ptr<Scenario>& s, const bool writeHeader);
->>>>>>> 29782b33
 
     //! Reset the generator so calls to next() return the first scenario.
     virtual void reset() override;
@@ -77,11 +65,7 @@
 
     QuantLib::ext::shared_ptr<ScenarioGenerator> src_;
     std::vector<RiskFactorKey> keys_;
-<<<<<<< HEAD
-    boost::shared_ptr<ore::data::Report> report_;
-=======
     QuantLib::ext::shared_ptr<ore::data::Report> report_;
->>>>>>> 29782b33
     FILE* fp_;
     Date firstDate_;
     Size i_;
