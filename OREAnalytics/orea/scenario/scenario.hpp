--- conflicted
+++ resolved
@@ -65,13 +65,10 @@
         CPIIndex,
         ZeroInflationCurve,
         YoYInflationCurve,
-<<<<<<< HEAD
         CommoditySpot,
         CommodityCurve,
-        CommodityVolatility
-=======
+        CommodityVolatility,
         SecuritySpread
->>>>>>> c9929ca3
     };
 
     //! Constructor
