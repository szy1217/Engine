/*
 Copyright (C) 2022 Quaternion Risk Management Ltd
 All rights reserved.

 This file is part of ORE, a free-software/open-source library
 for transparent pricing and risk analysis - http://opensourcerisk.org

 ORE is free software: you can redistribute it and/or modify it
 under the terms of the Modified BSD License.  You should have received a
 copy of the license along with this program.
 The license is also available online at <http://opensourcerisk.org>

 This program is distributed on the basis that it will form a useful
 contribution to risk analytics and model standardisation, but WITHOUT
 ANY WARRANTY; without even the implied warranty of MERCHANTABILITY or
 FITNESS FOR A PARTICULAR PURPOSE. See the license for more details.
*/

/*! \file orea/app/analytic.hpp
    \brief ORE Analytics Manager
*/

#pragma once

#include <ored/marketdata/todaysmarketparameters.hpp>
#include <ored/marketdata/inmemoryloader.hpp>
#include <ored/portfolio/nettingsetmanager.hpp>
#include <ored/report/inmemoryreport.hpp>

#include <orea/aggregation/collateralaccount.hpp>
#include <orea/aggregation/collatexposurehelper.hpp>
#include <orea/aggregation/postprocess.hpp>
#include <orea/cube/cubeinterpretation.hpp>
#include <orea/engine/sensitivitycubestream.hpp>
#include <orea/scenario/scenariosimmarketparameters.hpp>

#include <orea/app/inputparameters.hpp>
#include <orea/app/marketcalibrationreport.hpp>

#include <boost/any.hpp>
#include <iostream>

namespace ore {
namespace analytics {

class Analytic {
public:
    class Impl;

    typedef std::map<std::string, std::map<std::string, QuantLib::ext::shared_ptr<ore::data::InMemoryReport>>>
        analytic_reports;

    typedef std::map<std::string, std::map<std::string, QuantLib::ext::shared_ptr<NPVCube>>>
        analytic_npvcubes;

    typedef std::map<std::string, std::map<std::string, QuantLib::ext::shared_ptr<AggregationScenarioData>>>
        analytic_mktcubes;

    struct Configurations { 
        //! Booleans to determine if these configs are needed
        bool simulationConfigRequired = false;
        bool sensitivityConfigRequired = false;
        bool scenarioGeneratorConfigRequired = false;
        bool crossAssetModelConfigRequired = false;
        QuantLib::ext::shared_ptr<ore::data::TodaysMarketParameters> todaysMarketParams;
        QuantLib::ext::shared_ptr<ore::analytics::ScenarioSimMarketParameters> simMarketParams;
        QuantLib::ext::shared_ptr<ore::analytics::SensitivityScenarioData> sensiScenarioData;
        QuantLib::ext::shared_ptr<ore::analytics::ScenarioGeneratorData> scenarioGeneratorData;
        QuantLib::ext::shared_ptr<ore::analytics::CrossAssetModelData> crossAssetModelData;
        QuantLib::ext::shared_ptr<CurveConfigurations> curveConfig;
        QuantLib::ext::shared_ptr<ore::data::EngineData> engineData;
        QuantLib::Date asofDate;
    };

    //! Constructors
    Analytic(){};
    Analytic(//! Concrete implementation of the analytic
             std::unique_ptr<Impl> impl,
             //! The types of all (sub) analytics covered by this Analytic object
             //! e.g. NPV, CASHFLOW, CASHFLOWNPV, etc., covered by the PricingAnalytic
             const std::set<std::string>& analyticTypes,
             //! Any inputs required by this Analytic
             const QuantLib::ext::shared_ptr<InputParameters>& inputs,
             //! Flag to indicate whether a simulation config file is required for this analytic
             bool simulationConfig = false,
             //! Flag to indicate whether a sensitivity config file is required for this analytic
             bool sensitivityConfig = false,
             //! Flag to indicate whether a scenario generator config file is required for this analytic
             bool scenarioGeneratorConfig = false,
             //! Flag to indicate whether a cross asset model config file is required for this analytic
             bool crossAssetModelConfig = false);

    virtual ~Analytic() {}

    //! Run only those analytic types that are inclcuded in the runTypes vector, run all if the runType vector is empty 
    virtual void runAnalytic(const QuantLib::ext::shared_ptr<ore::data::InMemoryLoader>& loader,
                             const std::set<std::string>& runTypes = {});

    // we can build configurations here (today's market params, scenario sim market params, sensitivity scenasrio data)
    virtual void buildConfigurations(const bool = false){};
    virtual void setUpConfigurations();
    
    virtual void buildMarket(const QuantLib::ext::shared_ptr<ore::data::InMemoryLoader>& loader,
                             const bool marketRequired = true);
    virtual void buildPortfolio();
    virtual void marketCalibration(const QuantLib::ext::shared_ptr<MarketCalibrationReportBase>& mcr = nullptr);
    virtual void modifyPortfolio() {}
    virtual void replaceTrades() {}

    //! Inspectors
    const std::string label() const;
    const std::set<std::string>& analyticTypes() const { return types_; }
    const QuantLib::ext::shared_ptr<InputParameters>& inputs() const { return inputs_; }
    const QuantLib::ext::shared_ptr<ore::data::Market>& market() const { return market_; };
    // To allow SWIG wrapping
    QuantLib::ext::shared_ptr<MarketImpl> getMarket() const {        
        return QuantLib::ext::dynamic_pointer_cast<MarketImpl>(market_);
    }
    const QuantLib::ext::shared_ptr<ore::data::Portfolio>& portfolio() const { return portfolio_; };
    void setInputs(const QuantLib::ext::shared_ptr<InputParameters>& inputs) { inputs_ = inputs; }
    void setMarket(const QuantLib::ext::shared_ptr<ore::data::Market>& market) { market_ = market; };
    void setPortfolio(const QuantLib::ext::shared_ptr<ore::data::Portfolio>& portfolio) { portfolio_ = portfolio; };
    std::vector<QuantLib::ext::shared_ptr<ore::data::TodaysMarketParameters>> todaysMarketParams();
    const QuantLib::ext::shared_ptr<ore::data::Loader>& loader() const { return loader_; };
    Configurations& configurations() { return configurations_; }

    //! Result reports
    analytic_reports& reports() { return reports_; };
    analytic_npvcubes& npvCubes() { return npvCubes_; };
    analytic_mktcubes& mktCubes() { return mktCubes_; };
    const bool getWriteIntermediateReports() const { return writeIntermediateReports_; }
    void setWriteIntermediateReports(const bool flag) { writeIntermediateReports_ = flag; }

    //! Check whether any of the requested run types is covered by this analytic
    bool match(const std::set<std::string>& runTypes);

    const std::unique_ptr<Impl>& impl() { 
        return impl_;
    }

    bool hasDependentAnalytic(const std::string& key) {  return dependentAnalytics_.find(key) != dependentAnalytics_.end(); }
    template <class T> QuantLib::ext::shared_ptr<T> dependentAnalytic(const std::string& key) const;
    const std::map<std::string, QuantLib::ext::shared_ptr<Analytic>>& dependentAnalytics() const {
        return dependentAnalytics_;
    }
    std::vector<QuantLib::ext::shared_ptr<Analytic>> allDependentAnalytics() const;

    virtual std::set<QuantLib::Date> marketDates() const { return {inputs_->asof()}; }

protected:
    std::unique_ptr<Impl> impl_;

    //! list of analytic types run by this analytic
    std::set<std::string> types_;
    //! contains all the input parameters for the run
    QuantLib::ext::shared_ptr<InputParameters> inputs_;

    Configurations configurations_;
    QuantLib::ext::shared_ptr<ore::data::Market> market_;
    QuantLib::ext::shared_ptr<ore::data::Loader> loader_;
    QuantLib::ext::shared_ptr<ore::data::Portfolio> portfolio_;

    analytic_reports reports_;
    analytic_npvcubes npvCubes_;
    analytic_mktcubes mktCubes_;

    //! Whether to write intermediate reports or not.
    //! This would typically be used when the analytic is being called by another analytic
    //! and that parent/calling analytic will be writing its own set of intermediate reports
    bool writeIntermediateReports_ = true;

    std::map<std::string, QuantLib::ext::shared_ptr<Analytic>> dependentAnalytics_;
};

class Analytic::Impl {
public:    
    Impl() {}
    Impl(const QuantLib::ext::shared_ptr<InputParameters>& inputs) : inputs_(inputs) {}
    virtual ~Impl(){}
    
    virtual void runAnalytic(
        const QuantLib::ext::shared_ptr<ore::data::InMemoryLoader>& loader,
        const std::set<std::string>& runTypes = {}) = 0;
    
    virtual void setUpConfigurations(){};

    //! build an engine factory
    virtual QuantLib::ext::shared_ptr<ore::data::EngineFactory> engineFactory();

    void setLabel(const string& label) { label_ = label; }
    const std::string& label() const { return label_; };

    void setAnalytic(Analytic* analytic) { analytic_ = analytic; }
    Analytic* analytic() const { return analytic_; }
    void setInputs(const QuantLib::ext::shared_ptr<InputParameters>& inputs) { inputs_ = inputs; }
    
    bool generateAdditionalResults() const { return generateAdditionalResults_; }
    void setGenerateAdditionalResults(const bool generateAdditionalResults) {
        generateAdditionalResults_ = generateAdditionalResults;
    }

protected:
    QuantLib::ext::shared_ptr<InputParameters> inputs_;

    //! label for logging purposes primarily
    std::string label_;

private:
    Analytic* analytic_;
    bool generateAdditionalResults_ = false;
};

/*! Market analytics
  Does not need a portfolio
  Builds the market
  Reports market calibration and curves
*/
class MarketDataAnalyticImpl : public Analytic::Impl {
public:
    static constexpr const char* LABEL = "MARKETDATA";

    MarketDataAnalyticImpl(const QuantLib::ext::shared_ptr<InputParameters>& inputs) : Analytic::Impl(inputs) {
        setLabel(LABEL);
    }
    void runAnalytic(const QuantLib::ext::shared_ptr<ore::data::InMemoryLoader>& loader, 
        const std::set<std::string>& runTypes = {}) override;
    void setUpConfigurations() override;
};

class MarketDataAnalytic : public Analytic {
public:
    MarketDataAnalytic(const QuantLib::ext::shared_ptr<InputParameters>& inputs)
        : Analytic(std::make_unique<MarketDataAnalyticImpl>(inputs), {"MARKETDATA"}, inputs) {}
};

template <class T> inline QuantLib::ext::shared_ptr<T> Analytic::dependentAnalytic(const std::string& key) const {
    auto it = dependentAnalytics_.find(key);
    QL_REQUIRE(it != dependentAnalytics_.end(), "Could not find dependent Analytic " << key);
    QuantLib::ext::shared_ptr<T> analytic = QuantLib::ext::dynamic_pointer_cast<T>(it->second);
    QL_REQUIRE(analytic, "Could not cast analytic for key " << key);
    return analytic;
}

<<<<<<< HEAD
boost::shared_ptr<ore::data::Loader> implyBondSpreads(const Date& asof,
                 const boost::shared_ptr<InputParameters>& params,
                 const boost::shared_ptr<ore::data::TodaysMarketParameters>& todaysMarketParams,
                 const boost::shared_ptr<ore::data::Loader>& loader,
                 const boost::shared_ptr<ore::data::CurveConfigurations>& curveConfigs,
=======
QuantLib::ext::shared_ptr<ore::data::Loader> implyBondSpreads(const Date& asof,
                 const QuantLib::ext::shared_ptr<InputParameters>& params,
                 const QuantLib::ext::shared_ptr<ore::data::TodaysMarketParameters>& todaysMarketParams,
                 const QuantLib::ext::shared_ptr<ore::data::Loader>& loader,
                 const QuantLib::ext::shared_ptr<ore::data::CurveConfigurations>& curveConfigs,
>>>>>>> 29782b33
                 const std::string& excludeRegex);

} // namespace analytics
} // namespace oreplus<|MERGE_RESOLUTION|>--- conflicted
+++ resolved
@@ -241,19 +241,11 @@
     return analytic;
 }
 
-<<<<<<< HEAD
-boost::shared_ptr<ore::data::Loader> implyBondSpreads(const Date& asof,
-                 const boost::shared_ptr<InputParameters>& params,
-                 const boost::shared_ptr<ore::data::TodaysMarketParameters>& todaysMarketParams,
-                 const boost::shared_ptr<ore::data::Loader>& loader,
-                 const boost::shared_ptr<ore::data::CurveConfigurations>& curveConfigs,
-=======
 QuantLib::ext::shared_ptr<ore::data::Loader> implyBondSpreads(const Date& asof,
                  const QuantLib::ext::shared_ptr<InputParameters>& params,
                  const QuantLib::ext::shared_ptr<ore::data::TodaysMarketParameters>& todaysMarketParams,
                  const QuantLib::ext::shared_ptr<ore::data::Loader>& loader,
                  const QuantLib::ext::shared_ptr<ore::data::CurveConfigurations>& curveConfigs,
->>>>>>> 29782b33
                  const std::string& excludeRegex);
 
 } // namespace analytics
