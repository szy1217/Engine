--- conflicted
+++ resolved
@@ -229,21 +229,12 @@
     boost::shared_ptr<DateGrid> grid_;
     Size samples_;
 
-<<<<<<< HEAD
-    Size cubeDepth_; // depth of cube_ defined below (i.e. not of nettingSetCube_, to be clear)
-    bool storeFlows_, storeSensis_, useCloseOutLag_, useMporStickyDate_, storeSp_;
-    boost::shared_ptr<SensitivityStorageManager> sensitivityStorageManager_;
-
-    boost::shared_ptr<NPVCube> cube_;           // cube to store results on trade level (e.g. NPVs, flows)
-    boost::shared_ptr<NPVCube> nettingSetCube_; // cube to store results on netting set level (e.g. dynamic sensis)
-    boost::shared_ptr<NPVCube> cptyCube_; // cube to store results at counterparty level (e.g. survival probability)
-=======
     Size cubeDepth_; // depth of cube_ defined below
-    bool storeFlows_, useCloseOutLag_, useMporStickyDate_;
+    bool storeFlows_, useCloseOutLag_, useMporStickyDate_, storeSp_;
 
     boost::shared_ptr<NPVCube> cube_;           // cube to store results on trade level (e.g. NPVs, flows)
     boost::shared_ptr<NPVCube> nettingSetCube_; // cube to store results on netting set level
->>>>>>> f7dfc503
+    boost::shared_ptr<NPVCube> cptyCube_; // cube to store results at counterparty level (e.g. survival probability)
     boost::shared_ptr<AggregationScenarioData> scenarioData_;
     boost::shared_ptr<PostProcess> postProcess_;
     boost::shared_ptr<CubeInterpretation> cubeInterpreter_;
