--- conflicted
+++ resolved
@@ -528,16 +528,11 @@
                                         swaptionTenor = cms->swapIndex()->tenor();
                                         qlIndexName = cms->swapIndex()->iborIndex()->name();
                                         usesSwaptionVol = true;
-<<<<<<< HEAD
-                                    } else if (auto ibor =
-                                                   QuantLib::ext::dynamic_pointer_cast<IborCoupon>(tmp->underlying())) {
-=======
                                     }else if(auto cms = boost::dynamic_pointer_cast<DurationAdjustedCmsCoupon>(tmp->underlying())) {
                                         swaptionTenor = cms->swapIndex()->tenor();
                                         qlIndexName = cms->swapIndex()->iborIndex()->name();
                                         usesSwaptionVol = true;
                                     }else if (auto ibor = QuantLib::ext::dynamic_pointer_cast<IborCoupon>(tmp->underlying())) {
->>>>>>> a4a8acdc
                                         qlIndexName = ibor->index()->name();
                                         usesCapVol = true;
                                     }
