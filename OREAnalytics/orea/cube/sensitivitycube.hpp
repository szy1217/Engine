--- conflicted
+++ resolved
@@ -43,23 +43,14 @@
     typedef ShiftScenarioGenerator::ScenarioDescription ShiftScenarioDescription;
 
     //! Constructor using a vector of scenario descriptions
-<<<<<<< HEAD
-    SensitivityCube(const boost::shared_ptr<NPVCube>& cube,
+    SensitivityCube(const boost::shared_ptr<NPVSensiCube>& cube,
         const std::vector<ShiftScenarioDescription>& scenarioDescriptions, 
         const std::map<RiskFactorKey, QuantLib::Real>& shiftSizes);
 
     //! Constructor using a vector of scenario description strings
-    SensitivityCube(const boost::shared_ptr<NPVCube>& cube,
+    SensitivityCube(const boost::shared_ptr<NPVSensiCube>& cube,
         const std::vector<std::string>& scenarioDescriptions, 
         const std::map<RiskFactorKey, QuantLib::Real>& shiftSizes);
-=======
-    SensitivityCube(const boost::shared_ptr<NPVSensiCube>& cube,
-        const std::vector<ShiftScenarioDescription>& scenarioDescriptions);
-
-    //! Constructor using a vector of scenario description strings
-    SensitivityCube(const boost::shared_ptr<NPVSensiCube>& cube,
-        const std::vector<std::string>& scenarioDescriptions);
->>>>>>> 15cc267e
 
     //! \name Inspectors
     //@{
